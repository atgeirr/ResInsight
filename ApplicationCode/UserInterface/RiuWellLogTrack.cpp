--- conflicted
+++ resolved
@@ -1,231 +1,114 @@
-<<<<<<< HEAD
-/////////////////////////////////////////////////////////////////////////////////
-//
-//  Copyright (C) 2015-     Statoil ASA
-//  Copyright (C) 2015-     Ceetron Solutions AS
-//
-//  ResInsight is free software: you can redistribute it and/or modify
-//  it under the terms of the GNU General Public License as published by
-//  the Free Software Foundation, either version 3 of the License, or
-//  (at your option) any later version.
-//
-//  ResInsight is distributed in the hope that it will be useful, but WITHOUT ANY
-//  WARRANTY; without even the implied warranty of MERCHANTABILITY or
-//  FITNESS FOR A PARTICULAR PURPOSE.
-//
-//  See the GNU General Public License at <http://www.gnu.org/licenses/gpl.html>
-//  for more details.
-//
-/////////////////////////////////////////////////////////////////////////////////
-
-#include "RiuWellLogTrack.h"
-
-#include "RimWellLogTrack.h"
-
-#include "qwt_scale_draw.h"
-#include "qwt_scale_engine.h"
-#include "qwt_scale_widget.h"
-
-#include <QWheelEvent>
-
-#define RIU_SCROLLWHEEL_ZOOMFACTOR 1.1
-#define RIU_SCROLLWHEEL_PANFACTOR 0.1
-
-//--------------------------------------------------------------------------------------------------
-///
-//--------------------------------------------------------------------------------------------------
-RiuWellLogTrack::RiuWellLogTrack( RimWellLogTrack* plotTrackDefinition, QWidget* parent /*= nullptr */ )
-    : RiuQwtPlotWidget( plotTrackDefinition, parent )
-{
-    setAxisEnabled( QwtPlot::yLeft, true );
-    setAxisEnabled( QwtPlot::yRight, false );
-    setAxisEnabled( QwtPlot::xTop, true );
-    setAxisEnabled( QwtPlot::xBottom, false );
-}
-
-//--------------------------------------------------------------------------------------------------
-///
-//--------------------------------------------------------------------------------------------------
-RiuWellLogTrack::~RiuWellLogTrack() {}
-
-//--------------------------------------------------------------------------------------------------
-///
-//--------------------------------------------------------------------------------------------------
-bool RiuWellLogTrack::eventFilter( QObject* watched, QEvent* event )
-{
-    QWheelEvent* wheelEvent = dynamic_cast<QWheelEvent*>( event );
-    if ( wheelEvent && watched == canvas() )
-    {
-        RimWellLogTrack* track = dynamic_cast<RimWellLogTrack*>( plotDefinition() );
-        CAF_ASSERT( track );
-
-        RimWellLogPlot* wellLogPlot = nullptr;
-        track->firstAncestorOrThisOfType( wellLogPlot );
-
-        if ( wellLogPlot )
-        {
-            if ( wheelEvent->modifiers() & Qt::ControlModifier )
-            {
-                QwtScaleMap scaleMap   = canvasMap( QwtPlot::yLeft );
-                double      zoomCenter = scaleMap.invTransform( wheelEvent->pos().y() );
-
-                if ( wheelEvent->delta() > 0 )
-                {
-                    wellLogPlot->setDepthAxisRangeByFactorAndCenter( RIU_SCROLLWHEEL_ZOOMFACTOR, zoomCenter );
-                }
-                else
-                {
-                    wellLogPlot->setDepthAxisRangeByFactorAndCenter( 1.0 / RIU_SCROLLWHEEL_ZOOMFACTOR, zoomCenter );
-                }
-            }
-            else
-            {
-                wellLogPlot->setDepthAxisRangeByPanDepth( wheelEvent->delta() < 0 ? RIU_SCROLLWHEEL_PANFACTOR
-                                                                                  : -RIU_SCROLLWHEEL_PANFACTOR );
-            }
-
-            event->accept();
-            return true;
-        }
-    }
-    return RiuQwtPlotWidget::eventFilter( watched, event );
-}
-
-//--------------------------------------------------------------------------------------------------
-///
-//--------------------------------------------------------------------------------------------------
-void RiuWellLogTrack::setAxisEnabled( QwtPlot::Axis axis, bool enabled )
-{
-    if ( enabled )
-    {
-        enableAxis( axis, true );
-
-        // Align the canvas with the actual min and max values of the curves
-        axisScaleEngine( axis )->setAttribute( QwtScaleEngine::Floating, true );
-        setAxisScale( axis, 0.0, 100.0 );
-        axisScaleDraw( axis )->setMinimumExtent( axisExtent( axis ) );
-
-        axisWidget( axis )->setMargin( 0 );
-        setAxisTitleEnabled( axis, true );
-    }
-    else
-    {
-        enableAxis( axis, false );
-    }
-}
-=======
-/////////////////////////////////////////////////////////////////////////////////
-//
-//  Copyright (C) 2015-     Statoil ASA
-//  Copyright (C) 2015-     Ceetron Solutions AS
-//
-//  ResInsight is free software: you can redistribute it and/or modify
-//  it under the terms of the GNU General Public License as published by
-//  the Free Software Foundation, either version 3 of the License, or
-//  (at your option) any later version.
-//
-//  ResInsight is distributed in the hope that it will be useful, but WITHOUT ANY
-//  WARRANTY; without even the implied warranty of MERCHANTABILITY or
-//  FITNESS FOR A PARTICULAR PURPOSE.
-//
-//  See the GNU General Public License at <http://www.gnu.org/licenses/gpl.html>
-//  for more details.
-//
-/////////////////////////////////////////////////////////////////////////////////
-
-#include "RiuWellLogTrack.h"
-
-#include "RimWellLogTrack.h"
-
-#include "qwt_scale_draw.h"
-#include "qwt_scale_engine.h"
-#include "qwt_scale_widget.h"
-
-#include <QWheelEvent>
-
-#define RIU_SCROLLWHEEL_ZOOMFACTOR 1.1
-#define RIU_SCROLLWHEEL_PANFACTOR 0.1
-
-//--------------------------------------------------------------------------------------------------
-///
-//--------------------------------------------------------------------------------------------------
-RiuWellLogTrack::RiuWellLogTrack( RimWellLogTrack* plotTrackDefinition, QWidget* parent /*= nullptr */ )
-    : RiuQwtPlotWidget( plotTrackDefinition, parent )
-{
-    setAxisEnabled( QwtPlot::yLeft, true );
-    setAxisEnabled( QwtPlot::yRight, false );
-    setAxisEnabled( QwtPlot::xTop, true );
-    setAxisEnabled( QwtPlot::xBottom, false );
-}
-
-//--------------------------------------------------------------------------------------------------
-///
-//--------------------------------------------------------------------------------------------------
-RiuWellLogTrack::~RiuWellLogTrack() {}
-
-//--------------------------------------------------------------------------------------------------
-///
-//--------------------------------------------------------------------------------------------------
-bool RiuWellLogTrack::eventFilter( QObject* watched, QEvent* event )
-{
-    QWheelEvent* wheelEvent = dynamic_cast<QWheelEvent*>( event );
-    if ( wheelEvent && watched == canvas() )
-    {
-        RimWellLogTrack* track = dynamic_cast<RimWellLogTrack*>( plotDefinition() );
-        CAF_ASSERT( track );
-
-        RimWellLogPlot* wellLogPlot = nullptr;
-        track->firstAncestorOrThisOfType( wellLogPlot );
-
-        if ( wellLogPlot )
-        {
-            if ( wheelEvent->modifiers() & Qt::ControlModifier )
-            {
-                QwtScaleMap scaleMap   = canvasMap( QwtPlot::yLeft );
-                double      zoomCenter = scaleMap.invTransform( wheelEvent->pos().y() );
-
-                if ( wheelEvent->delta() > 0 )
-                {
-                    wellLogPlot->setDepthAxisRangeByFactorAndCenter( RIU_SCROLLWHEEL_ZOOMFACTOR, zoomCenter );
-                }
-                else
-                {
-                    wellLogPlot->setDepthAxisRangeByFactorAndCenter( 1.0 / RIU_SCROLLWHEEL_ZOOMFACTOR, zoomCenter );
-                }
-            }
-            else
-            {
-                wellLogPlot->setDepthAxisRangeByPanDepth( wheelEvent->delta() < 0 ? RIU_SCROLLWHEEL_PANFACTOR
-                                                                                  : -RIU_SCROLLWHEEL_PANFACTOR );
-            }
-
-            event->accept();
-            return true;
-        }
-    }
-    return RiuQwtPlotWidget::eventFilter( watched, event );
-}
-
-//--------------------------------------------------------------------------------------------------
-///
-//--------------------------------------------------------------------------------------------------
-void RiuWellLogTrack::setAxisEnabled( QwtPlot::Axis axis, bool enabled )
-{
-    if ( enabled )
-    {
-        enableAxis( axis, true );
-
-        // Align the canvas with the actual min and max values of the curves
-        axisScaleEngine( axis )->setAttribute( QwtScaleEngine::Floating, true );
-        setAxisScale( axis, 0.0, 100.0 );
-        axisScaleDraw( axis )->setMinimumExtent( axisExtent( axis ) );
-
-        axisWidget( axis )->setMargin( 0 );
-        setAxisTitleEnabled( axis, true );
-    }
-    else
-    {
-        enableAxis( axis, false );
-    }
-}
->>>>>>> 3100ed65
+/////////////////////////////////////////////////////////////////////////////////
+//
+//  Copyright (C) 2015-     Statoil ASA
+//  Copyright (C) 2015-     Ceetron Solutions AS
+//
+//  ResInsight is free software: you can redistribute it and/or modify
+//  it under the terms of the GNU General Public License as published by
+//  the Free Software Foundation, either version 3 of the License, or
+//  (at your option) any later version.
+//
+//  ResInsight is distributed in the hope that it will be useful, but WITHOUT ANY
+//  WARRANTY; without even the implied warranty of MERCHANTABILITY or
+//  FITNESS FOR A PARTICULAR PURPOSE.
+//
+//  See the GNU General Public License at <http://www.gnu.org/licenses/gpl.html>
+//  for more details.
+//
+/////////////////////////////////////////////////////////////////////////////////
+
+#include "RiuWellLogTrack.h"
+
+#include "RimWellLogTrack.h"
+
+#include "qwt_scale_draw.h"
+#include "qwt_scale_engine.h"
+#include "qwt_scale_widget.h"
+
+#include <QWheelEvent>
+
+#define RIU_SCROLLWHEEL_ZOOMFACTOR 1.1
+#define RIU_SCROLLWHEEL_PANFACTOR 0.1
+
+//--------------------------------------------------------------------------------------------------
+///
+//--------------------------------------------------------------------------------------------------
+RiuWellLogTrack::RiuWellLogTrack( RimWellLogTrack* plotTrackDefinition, QWidget* parent /*= nullptr */ )
+    : RiuQwtPlotWidget( plotTrackDefinition, parent )
+{
+    setAxisEnabled( QwtPlot::yLeft, true );
+    setAxisEnabled( QwtPlot::yRight, false );
+    setAxisEnabled( QwtPlot::xTop, true );
+    setAxisEnabled( QwtPlot::xBottom, false );
+}
+
+//--------------------------------------------------------------------------------------------------
+///
+//--------------------------------------------------------------------------------------------------
+RiuWellLogTrack::~RiuWellLogTrack() {}
+
+//--------------------------------------------------------------------------------------------------
+///
+//--------------------------------------------------------------------------------------------------
+bool RiuWellLogTrack::eventFilter( QObject* watched, QEvent* event )
+{
+    QWheelEvent* wheelEvent = dynamic_cast<QWheelEvent*>( event );
+    if ( wheelEvent && watched == canvas() )
+    {
+        RimWellLogTrack* track = dynamic_cast<RimWellLogTrack*>( plotDefinition() );
+        CAF_ASSERT( track );
+
+        RimWellLogPlot* wellLogPlot = nullptr;
+        track->firstAncestorOrThisOfType( wellLogPlot );
+
+        if ( wellLogPlot )
+        {
+            if ( wheelEvent->modifiers() & Qt::ControlModifier )
+            {
+                QwtScaleMap scaleMap   = canvasMap( QwtPlot::yLeft );
+                double      zoomCenter = scaleMap.invTransform( wheelEvent->pos().y() );
+
+                if ( wheelEvent->delta() > 0 )
+                {
+                    wellLogPlot->setDepthAxisRangeByFactorAndCenter( RIU_SCROLLWHEEL_ZOOMFACTOR, zoomCenter );
+                }
+                else
+                {
+                    wellLogPlot->setDepthAxisRangeByFactorAndCenter( 1.0 / RIU_SCROLLWHEEL_ZOOMFACTOR, zoomCenter );
+                }
+            }
+            else
+            {
+                wellLogPlot->setDepthAxisRangeByPanDepth( wheelEvent->delta() < 0 ? RIU_SCROLLWHEEL_PANFACTOR
+                                                                                  : -RIU_SCROLLWHEEL_PANFACTOR );
+            }
+
+            event->accept();
+            return true;
+        }
+    }
+    return RiuQwtPlotWidget::eventFilter( watched, event );
+}
+
+//--------------------------------------------------------------------------------------------------
+///
+//--------------------------------------------------------------------------------------------------
+void RiuWellLogTrack::setAxisEnabled( QwtPlot::Axis axis, bool enabled )
+{
+    if ( enabled )
+    {
+        enableAxis( axis, true );
+
+        // Align the canvas with the actual min and max values of the curves
+        axisScaleEngine( axis )->setAttribute( QwtScaleEngine::Floating, true );
+        setAxisScale( axis, 0.0, 100.0 );
+        axisScaleDraw( axis )->setMinimumExtent( axisExtent( axis ) );
+
+        axisWidget( axis )->setMargin( 0 );
+        setAxisTitleEnabled( axis, true );
+    }
+    else
+    {
+        enableAxis( axis, false );
+    }
+}