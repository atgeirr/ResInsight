/////////////////////////////////////////////////////////////////////////////////
//
//  Copyright (C) 2011-2012 Statoil ASA, Ceetron AS
// 
//  ResInsight is free software: you can redistribute it and/or modify
//  it under the terms of the GNU General Public License as published by
//  the Free Software Foundation, either version 3 of the License, or
//  (at your option) any later version.
// 
//  ResInsight is distributed in the hope that it will be useful, but WITHOUT ANY
//  WARRANTY; without even the implied warranty of MERCHANTABILITY or
//  FITNESS FOR A PARTICULAR PURPOSE.
// 
//  See the GNU General Public License at <http://www.gnu.org/licenses/gpl.html> 
//  for more details.
//
/////////////////////////////////////////////////////////////////////////////////

#include "RiaStdInclude.h"
#include "RiaPreferences.h"

#include "cafPdmUiFilePathEditor.h"
#include "cafPdmFieldCvfColor.h"

CAF_PDM_SOURCE_INIT(RiaPreferences, "RiaPreferences");
//--------------------------------------------------------------------------------------------------
/// 
//--------------------------------------------------------------------------------------------------
RiaPreferences::RiaPreferences(void)
{
    CAF_PDM_InitField(&navigationPolicy,                "navigationPolicy", caf::AppEnum<RiaApplication::RINavigationPolicy>(RiaApplication::NAVIGATION_POLICY_CEETRON), "Navigation mode", "", "", "");

    CAF_PDM_InitFieldNoDefault(&scriptDirectories,        "scriptDirectory", "Shared Script Folder(s)", "", "", "");
    scriptDirectories.setUiEditorTypeName(caf::PdmUiFilePathEditor::uiEditorTypeName());
    
    CAF_PDM_InitField(&scriptEditorExecutable,          "scriptEditorExecutable", QString("kate"), "Script Editor", "", "", "");
    scriptEditorExecutable.setUiEditorTypeName(caf::PdmUiFilePathEditor::uiEditorTypeName());
    
    CAF_PDM_InitField(&octaveExecutable,                "octaveExecutable", QString("octave"), "Octave", "", "", "");
    octaveExecutable.setUiEditorTypeName(caf::PdmUiFilePathEditor::uiEditorTypeName());

    CAF_PDM_InitField(&ssihubAddress,                   "ssihubAddress", QString("http://"), "ssihub Address", "", "", "");

    CAF_PDM_InitField(&defaultGridLines,                "defaultGridLines", true, "Gridlines", "", "", "");
    CAF_PDM_InitField(&defaultGridLineColors,           "defaultGridLineColors", cvf::Color3f(0.92f, 0.92f, 0.92f), "Mesh color", "", "", "");
    CAF_PDM_InitField(&defaultFaultGridLineColors,      "defaultFaultGridLineColors", cvf::Color3f(0.08f, 0.08f, 0.08f), "Mesh color along faults", "", "", "");
    CAF_PDM_InitField(&defaultWellLabelColor,           "defaultWellLableColor", cvf::Color3f(0.92f, 0.92f, 0.92f), "Well label color", "", "The default well label color in new views", "");

    CAF_PDM_InitField(&defaultViewerBackgroundColor,      "defaultViewerBackgroundColor", cvf::Color3f(0.69f, 0.77f, 0.87f), "Viewer background", "", "The viewer background color for new views", "");

    CAF_PDM_InitField(&defaultScaleFactorZ,             "defaultScaleFactorZ", 5, "Z scale factor", "", "", "");

    CAF_PDM_InitField(&useShaders,                      "useShaders", true, "Use Shaders", "", "", "");
    CAF_PDM_InitField(&showHud,                         "showHud", false, "Show 3D Information", "", "", "");

    CAF_PDM_InitFieldNoDefault(&lastUsedProjectFileName,"lastUsedProjectFileName", "Last Used Project File", "", "", "");
    lastUsedProjectFileName.setUiHidden(true);

    CAF_PDM_InitField(&autocomputeSOIL,                 "autocomputeSOIL", true, "SOIL", "", "SOIL = 1.0 - SGAS - SWAT", "");
    CAF_PDM_InitField(&autocomputeDepthRelatedProperties,"autocomputeDepth", true, "DEPTH related properties", "", "DEPTH, DX, DY, DZ, TOP, BOTTOM", "");

    CAF_PDM_InitField(&readFaultData,                   "readFaultData", true, "Read fault data", "", "", "");
<<<<<<< HEAD
=======

>>>>>>> 8eb040e7
    CAF_PDM_InitField(&useStreamTransfer,                "useStreamTransfer", true, "Use stream transfer to Octave", "", "", "");
    CAF_PDM_InitField(&blockSize,                       "blockSize", 10000, "blockSize", "", "", "");
}

//--------------------------------------------------------------------------------------------------
/// 
//--------------------------------------------------------------------------------------------------
RiaPreferences::~RiaPreferences(void)
{

}

//--------------------------------------------------------------------------------------------------
/// 
//--------------------------------------------------------------------------------------------------
void RiaPreferences::defineEditorAttribute(const caf::PdmFieldHandle* field, QString uiConfigName, caf::PdmUiEditorAttribute * attribute)
{
    if (field == &scriptDirectories)
    {
        caf::PdmUiFilePathEditorAttribute* myAttr = static_cast<caf::PdmUiFilePathEditorAttribute*>(attribute);
        if (myAttr)
        {
            myAttr->m_selectDirectory = true;
            myAttr->m_appendUiSelectedFolderToText = true;
        }
    }
}

//--------------------------------------------------------------------------------------------------
/// 
//--------------------------------------------------------------------------------------------------
void RiaPreferences::defineUiOrdering(QString uiConfigName, caf::PdmUiOrdering& uiOrdering) 
{
    uiOrdering.add(&navigationPolicy);

    caf::PdmUiGroup* scriptGroup = uiOrdering.addNewGroup("Script configuration");
    scriptGroup->add(&scriptDirectories);
    scriptGroup->add(&scriptEditorExecutable);
    scriptGroup->add(&octaveExecutable);

    caf::PdmUiGroup* defaultSettingsGroup = uiOrdering.addNewGroup("Default settings");
    defaultSettingsGroup->add(&defaultScaleFactorZ);
    defaultSettingsGroup->add(&defaultViewerBackgroundColor);
    defaultSettingsGroup->add(&defaultGridLines);
    defaultSettingsGroup->add(&defaultGridLineColors);
    defaultSettingsGroup->add(&defaultFaultGridLineColors);
    defaultSettingsGroup->add(&defaultWellLabelColor);

    caf::PdmUiGroup* autoComputeGroup = uiOrdering.addNewGroup("Compute when loading new case");
    autoComputeGroup->add(&autocomputeSOIL);
    autoComputeGroup->add(&autocomputeDepthRelatedProperties);

    caf::PdmUiGroup* faultsGroup = uiOrdering.addNewGroup("Faults");
    faultsGroup->add(&readFaultData);
}

//--------------------------------------------------------------------------------------------------
/// This function is called as part of the regression test system to make sure the configuration
/// for regression tests is consistent
//--------------------------------------------------------------------------------------------------
void RiaPreferences::configureForRegressionTests()
{
    useShaders = true;
    showHud = false;

    autocomputeSOIL = true;
    autocomputeDepthRelatedProperties = true;

    readFaultData = false;
}
<|MERGE_RESOLUTION|>--- conflicted
+++ resolved
@@ -60,12 +60,6 @@
     CAF_PDM_InitField(&autocomputeDepthRelatedProperties,"autocomputeDepth", true, "DEPTH related properties", "", "DEPTH, DX, DY, DZ, TOP, BOTTOM", "");
 
     CAF_PDM_InitField(&readFaultData,                   "readFaultData", true, "Read fault data", "", "", "");
-<<<<<<< HEAD
-=======
-
->>>>>>> 8eb040e7
-    CAF_PDM_InitField(&useStreamTransfer,                "useStreamTransfer", true, "Use stream transfer to Octave", "", "", "");
-    CAF_PDM_InitField(&blockSize,                       "blockSize", 10000, "blockSize", "", "", "");
 }
 
 //--------------------------------------------------------------------------------------------------
