--- conflicted
+++ resolved
@@ -166,6 +166,7 @@
 Rim3dOverlayInfoConfig::HistogramData Rim3dOverlayInfoConfig::histogramData(RimEclipseView* eclipseView) 
 {
     HistogramData histData;
+
     bool isResultsInfoRelevant = eclipseView->hasUserRequestedAnimation() && eclipseView->cellResult()->hasResult();
 
     if (isResultsInfoRelevant)
@@ -229,6 +230,7 @@
                     m_visibleCellStatistics->minMaxCellScalarValues(currentTimeStep, histData.min, histData.max);
                     m_visibleCellStatistics->p10p90CellScalarValues(currentTimeStep, histData.p10, histData.p90);
                     m_visibleCellStatistics->sumCellScalarValues(currentTimeStep, histData.sum);
+                    m_visibleCellStatistics->mobileVolumeWeightedMean(currentTimeStep, histData.weightedMean);
 
                     histData.histogram = &(m_visibleCellStatistics->cellScalarValuesHistogram(currentTimeStep));
                 }
@@ -249,6 +251,7 @@
                     fldResults->p10p90ScalarValues(resAddr, currentTimeStep, &histData.p10, &histData.p90);
                     fldResults->meanScalarValue(resAddr, currentTimeStep, &histData.mean);
                     fldResults->sumScalarValue(resAddr, currentTimeStep, &histData.sum);
+
                     histData.histogram = &(fldResults->scalarValuesHistogram(resAddr, currentTimeStep));
                 }
                 else if (m_statisticsCellRange == VISIBLE_CELLS)
@@ -259,6 +262,7 @@
                     m_visibleCellStatistics->minMaxCellScalarValues(currentTimeStep, histData.min, histData.max);
                     m_visibleCellStatistics->p10p90CellScalarValues(currentTimeStep, histData.p10, histData.p90);
                     m_visibleCellStatistics->sumCellScalarValues(currentTimeStep, histData.sum);
+                    m_visibleCellStatistics->mobileVolumeWeightedMean(currentTimeStep, histData.weightedMean);
 
                     histData.histogram = &(m_visibleCellStatistics->cellScalarValuesHistogram(currentTimeStep));
                 }
@@ -382,6 +386,11 @@
                             "</table>").arg(min).arg(max);
     }
 
+    if (showVolumeWeightedMean() && histData.weightedMean != HUGE_VAL)
+    {
+        infoText += QString("<b>Mobile Volume Weighted Mean:</b> %1").arg(histData.weightedMean);
+    }
+
     return infoText;
 }
 
@@ -494,124 +503,12 @@
 //--------------------------------------------------------------------------------------------------
 void Rim3dOverlayInfoConfig::updateEclipse3DInfo(RimEclipseView * eclipseView)
 {
-<<<<<<< HEAD
-    double min = HUGE_VAL, max = HUGE_VAL;
-    double p10 = HUGE_VAL, p90 = HUGE_VAL;
-    double mean = HUGE_VAL;
-    double sum = 0.0;
+    HistogramData histData;
     double weightedMean = HUGE_VAL;
-    const std::vector<size_t>* histogram = NULL;
-
-    bool isResultsInfoRelevant = eclipseView->hasUserRequestedAnimation() && eclipseView->cellResult()->hasResult();
 
     if (showHistogram() || showResultInfo())
     {
-        if (isResultsInfoRelevant)
-        {
-            size_t scalarIndex = eclipseView->cellResult()->scalarResultIndex();
-            if (scalarIndex != cvf::UNDEFINED_SIZE_T)
-            {
-
-                if (m_statisticsCellRange == ALL_CELLS)
-                {
-                    if (m_statisticsTimeRange == ALL_TIMESTEPS)
-                    {
-                        eclipseView->currentGridCellResults()->minMaxCellScalarValues(scalarIndex, min, max);
-                        eclipseView->currentGridCellResults()->p10p90CellScalarValues(scalarIndex, p10, p90);
-                        eclipseView->currentGridCellResults()->meanCellScalarValues(scalarIndex, mean);
-                        eclipseView->currentGridCellResults()->sumCellScalarValues(scalarIndex, sum);
-                        histogram = &(eclipseView->currentGridCellResults()->cellScalarValuesHistogram(scalarIndex));
-                    }
-                    else if (m_statisticsTimeRange == CURRENT_TIMESTEP)
-                    {
-                        int currentTimeStep = eclipseView->currentTimeStep();
-                        if (eclipseView->cellResult()->hasStaticResult())
-                        {
-                            currentTimeStep = 0;
-                        }
-
-                        eclipseView->currentGridCellResults()->minMaxCellScalarValues(scalarIndex, currentTimeStep, min, max);
-                        eclipseView->currentGridCellResults()->p10p90CellScalarValues(scalarIndex, currentTimeStep, p10, p90);
-                        eclipseView->currentGridCellResults()->meanCellScalarValues(scalarIndex, currentTimeStep, mean);
-                        eclipseView->currentGridCellResults()->sumCellScalarValues(scalarIndex, currentTimeStep, sum);
-                        histogram = &(eclipseView->currentGridCellResults()->cellScalarValuesHistogram(scalarIndex, currentTimeStep));
-                    }
-                    else
-                    {
-                        CVF_ASSERT(false);
-                    }
-                }
-                else if (m_statisticsCellRange == VISIBLE_CELLS)
-                {
-                    updateVisCellStatsIfNeeded();
-                    if (m_statisticsTimeRange == ALL_TIMESTEPS)
-                    {
-                        // TODO: Only valid if we have no dynamic property filter
-                        m_visibleCellStatistics->meanCellScalarValues(mean);
-                        m_visibleCellStatistics->minMaxCellScalarValues(min, max);
-                        m_visibleCellStatistics->p10p90CellScalarValues(p10, p90);
-                        m_visibleCellStatistics->sumCellScalarValues(sum);
-
-                        histogram = &(m_visibleCellStatistics->cellScalarValuesHistogram());
-                    }
-                    else if (m_statisticsTimeRange == CURRENT_TIMESTEP)
-                    {
-                        int currentTimeStep = eclipseView->currentTimeStep();
-                        if (eclipseView->cellResult()->hasStaticResult())
-                        {
-                            currentTimeStep = 0;
-                        }
-
-                        m_visibleCellStatistics->meanCellScalarValues(currentTimeStep, mean);
-                        m_visibleCellStatistics->minMaxCellScalarValues(currentTimeStep, min, max);
-                        m_visibleCellStatistics->p10p90CellScalarValues(currentTimeStep, p10, p90);
-                        m_visibleCellStatistics->sumCellScalarValues(currentTimeStep, sum);
-                        m_visibleCellStatistics->mobileVolumeWeightedMean(currentTimeStep, weightedMean);
-
-                        histogram = &(m_visibleCellStatistics->cellScalarValuesHistogram(currentTimeStep));
-                    }
-                }
-            }
-            else if (eclipseView->cellResult()->isFlowDiagOrInjectionFlooding())
-            {
-                if (m_statisticsTimeRange == CURRENT_TIMESTEP || m_statisticsTimeRange == ALL_TIMESTEPS) // All timesteps is ignored
-                {
-                    int currentTimeStep = eclipseView->currentTimeStep();
-
-                    if (m_statisticsCellRange == ALL_CELLS)
-                    {
-                        RigFlowDiagResults* fldResults = eclipseView->cellResult()->flowDiagSolution()->flowDiagResults();
-                        RigFlowDiagResultAddress resAddr = eclipseView->cellResult()->flowDiagResAddress();
-
-                        fldResults->minMaxScalarValues(resAddr, currentTimeStep, &min, &max);
-                        fldResults->p10p90ScalarValues(resAddr, currentTimeStep, &p10, &p90);
-                        fldResults->meanScalarValue(resAddr, currentTimeStep, &mean);
-                        fldResults->sumScalarValue(resAddr, currentTimeStep, &sum);
-                        
-                        histogram = &(fldResults->scalarValuesHistogram(resAddr, currentTimeStep));
-                    }
-                    else if (m_statisticsCellRange == VISIBLE_CELLS)
-                    {
-                        updateVisCellStatsIfNeeded();
-
-                        m_visibleCellStatistics->meanCellScalarValues(currentTimeStep, mean);
-                        m_visibleCellStatistics->minMaxCellScalarValues(currentTimeStep, min, max);
-                        m_visibleCellStatistics->p10p90CellScalarValues(currentTimeStep, p10, p90);
-                        m_visibleCellStatistics->sumCellScalarValues(currentTimeStep, sum);
-                        m_visibleCellStatistics->mobileVolumeWeightedMean(currentTimeStep, weightedMean);
-
-                        histogram = &(m_visibleCellStatistics->cellScalarValuesHistogram(currentTimeStep));
-                    }
-                }
-            }
-        }
-=======
-    HistogramData histData;
-
-    if (showHistogram() || showResultInfo())
-    {
         histData = histogramData(eclipseView);
->>>>>>> 24843f55
     }
 
     QString infoText;
@@ -623,79 +520,7 @@
 
     if (showResultInfo())
     {
-<<<<<<< HEAD
-        if (eclipseView->cellResult()->isTernarySaturationSelected())
-        {
-            QString propName = eclipseView->cellResult()->resultVariableUiShortName();
-            infoText += QString("<b>Cell Property:</b> %1 ").arg(propName);
-        }
-
-        if (isResultsInfoRelevant)
-        {
-            QString propName = eclipseView->cellResult()->resultVariableUiShortName();
-            QString timeRangeText = m_statisticsTimeRange().uiText();
-            if (eclipseView->cellResult()->isFlowDiagOrInjectionFlooding())
-            {
-                timeRangeText = caf::AppEnum<StatisticsTimeRangeType>::uiText(CURRENT_TIMESTEP);
-            }
-
-            infoText += QString("<b>Cell Property:</b> %1 ").arg(propName);
-            infoText += QString("<br><b>Statistics:</b> ") + timeRangeText + " and " + m_statisticsCellRange().uiText();
-            infoText += QString("<table border=0 cellspacing=5 >"
-                "<tr> <td>Min</td> <td>P10</td> <td>Mean</td> <td>P90</td> <td>Max</td> <td>Sum</td> </tr>"
-                "<tr> <td>%1</td>  <td> %2</td> <td>  %3</td> <td> %4</td> <td> %5</td> <td> %6</td> </tr>"
-                "</table>").arg(min).arg(p10).arg(mean).arg(p90).arg(max).arg(sum);
-
-
-            if (eclipseView->faultResultSettings()->hasValidCustomResult())
-            {
-                QString faultMapping;
-                bool isShowingGrid = eclipseView->faultCollection()->isGridVisualizationMode();
-                if (!isShowingGrid)
-                {
-                    if (eclipseView->faultCollection()->faultResult() == RimFaultInViewCollection::FAULT_BACK_FACE_CULLING)
-                    {
-                        faultMapping = "Cells behind fault";
-                    }
-                    else if (eclipseView->faultCollection()->faultResult() == RimFaultInViewCollection::FAULT_FRONT_FACE_CULLING)
-                    {
-                        faultMapping = "Cells in front of fault";
-                    }
-                    else
-                    {
-                        faultMapping = "Cells in front and behind fault";
-                    }
-                }
-                else
-                {
-                    faultMapping = "Cells in front and behind fault";
-                }
-
-                infoText += QString("<b>Fault results: </b> %1<br>").arg(faultMapping);
-                infoText += QString("<b>Fault Property:</b> %1 <br>").arg(eclipseView->faultResultSettings()->customFaultResult()->resultVariableUiShortName());
-            }
-        }
-
-        if (eclipseView->hasUserRequestedAnimation() && eclipseView->cellEdgeResult()->hasResult())
-        {
-            double min, max;
-            QString cellEdgeName = eclipseView->cellEdgeResult()->resultVariableUiShortName();
-            eclipseView->cellEdgeResult()->minMaxCellEdgeValues(min, max);
-            infoText += QString("<b>Cell Edge Property:</b> %1 ").arg(cellEdgeName);
-            infoText += QString("<table border=0 cellspacing=5 >"
-                "<tr> <td>Min</td> <td></td> <td></td> <td></td> <td>Max</td> </tr>"
-                "<tr> <td>%1</td>  <td></td> <td></td> <td></td> <td> %2</td></tr>"
-                "</table>").arg(min).arg(max);
-
-        }
-
-        if (showVolumeWeightedMean() && weightedMean != HUGE_VAL)
-        {
-            infoText += QString("<b>Mobile Volume Weighted Mean:</b> %1").arg(weightedMean);
-        }
-=======
         infoText += resultInfoText(histData, eclipseView);
->>>>>>> 24843f55
     }
 
     if (!infoText.isEmpty())
