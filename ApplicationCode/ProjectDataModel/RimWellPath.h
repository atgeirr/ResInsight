/////////////////////////////////////////////////////////////////////////////////
//
//  Copyright (C) 2011-     Statoil ASA
//  Copyright (C) 2013-     Ceetron Solutions AS
//  Copyright (C) 2011-2012 Ceetron AS
// 
//  ResInsight is free software: you can redistribute it and/or modify
//  it under the terms of the GNU General Public License as published by
//  the Free Software Foundation, either version 3 of the License, or
//  (at your option) any later version.
// 
//  ResInsight is distributed in the hope that it will be useful, but WITHOUT ANY
//  WARRANTY; without even the implied warranty of MERCHANTABILITY or
//  FITNESS FOR A PARTICULAR PURPOSE.
// 
//  See the GNU General Public License at <http://www.gnu.org/licenses/gpl.html> 
//  for more details.
//
/////////////////////////////////////////////////////////////////////////////////

#pragma once

#include "RiaEclipseUnitTools.h"

#include "cafPdmField.h"
#include "cafPdmObject.h"
#include "cafPdmPointer.h"
#include "cafPdmChildField.h"
#include "cafAppEnum.h"

// Include to make Pdm work for cvf::Color
#include "cafPdmFieldCvfColor.h"    

#include "cafPdmChildArrayField.h"
#include "cvfObject.h"    

class RifWellPathImporter;
class RigWellPath;
class RimProject;
class RimWellLogFile;
class RimFishboneWellPathCollection;
class RivWellPathPartMgr;

class RimFishbonesCollection;
class RimPerforationCollection;
class RimWellPathCompletions;

class RimWellPathFractureCollection;

//==================================================================================================
///  
///  
//==================================================================================================
class RimWellPath : public caf::PdmObject
{
    CAF_PDM_HEADER_INIT;
public:

    RimWellPath();
    virtual ~RimWellPath();

    void                                setLogFileInfo(RimWellLogFile* logFileInfo);

    virtual caf::PdmFieldHandle*        userDescriptionField();
    virtual caf::PdmFieldHandle*        objectToggleField();

    virtual void                        fieldChangedByUi( const caf::PdmFieldHandle* changedField, const QVariant& oldValue, const QVariant& newValue );
    
    QString                             name() const;
    void                                setName(const QString& name);
  
    caf::PdmField<QString>              filepath;
    caf::PdmField<int>                  wellPathIndexInFile; // -1 means none.

    caf::PdmField<bool>                 showWellPathLabel;
    
    caf::PdmField<bool>                 showWellPath;
    caf::PdmField<cvf::Color3f>         wellPathColor;
    caf::PdmField<double>               wellPathRadiusScaleFactor;

    caf::PdmChildField<RimWellLogFile*> m_wellLogFile;

    RimFishbonesCollection*             fishbonesCollection();
    const RimFishbonesCollection*       fishbonesCollection() const;
    RimPerforationCollection*           perforationIntervalCollection();
    const RimPerforationCollection*     perforationIntervalCollection() const;
<<<<<<< HEAD
    RimWellPathFractureCollection*      fractureCollection();
=======
    const RimWellPathCompletions*       completions() const;
>>>>>>> 81d44ca6

    RigWellPath*                        wellPathGeometry();
    const RigWellPath*                  wellPathGeometry() const;

    RivWellPathPartMgr*                 partMgr();

    bool                                readWellPathFile(QString * errorMessage, RifWellPathImporter* wellPathImporter);
    void                                updateFilePathsFromProjectPath(const QString& newProjectPath, const QString& oldProjectPath);

    double                              combinedScaleFactor() const;

    void                                setUnitSystem(RiaEclipseUnitTools::UnitSystem unitSystem);
    RiaEclipseUnitTools::UnitSystem     unitSystem() const;

private:

    void                                setWellPathGeometry(RigWellPath* wellPathModel);
    QString                             surveyType() { return m_surveyType; }
    void                                setSurveyType(QString surveyType);

    virtual void                        defineUiOrdering( QString uiConfigName, caf::PdmUiOrdering& uiOrdering );
    virtual void                        defineUiTreeOrdering(caf::PdmUiTreeOrdering& uiTreeOrdering, QString uiConfigName) override;

    bool                                isStoredInCache();
    QString                             getCacheFileName();
    QString                             getCacheDirectoryPath();

    virtual void                        setupBeforeSave();
    caf::PdmField<QString>              id;
    caf::PdmField<QString>              sourceSystem;
    caf::PdmField<QString>              utmZone;
    caf::PdmField<QString>              updateDate;
    caf::PdmField<QString>              updateUser;
 
    caf::PdmField<QString>              m_surveyType;
    caf::PdmField<double>               m_datumElevation;

    caf::PdmField<RiaEclipseUnitTools::UnitSystemType> m_unitSystem;
    
    caf::PdmChildField<RimWellPathCompletions*> m_completions;

    cvf::ref<RigWellPath>               m_wellPath;
    cvf::ref<RivWellPathPartMgr>        m_wellPathPartMgr;
<<<<<<< HEAD

=======
    caf::PdmField<QString>              m_name;
>>>>>>> 81d44ca6
};<|MERGE_RESOLUTION|>--- conflicted
+++ resolved
@@ -84,11 +84,8 @@
     const RimFishbonesCollection*       fishbonesCollection() const;
     RimPerforationCollection*           perforationIntervalCollection();
     const RimPerforationCollection*     perforationIntervalCollection() const;
-<<<<<<< HEAD
+    const RimWellPathCompletions*       completions() const;
     RimWellPathFractureCollection*      fractureCollection();
-=======
-    const RimWellPathCompletions*       completions() const;
->>>>>>> 81d44ca6
 
     RigWellPath*                        wellPathGeometry();
     const RigWellPath*                  wellPathGeometry() const;
@@ -132,9 +129,5 @@
 
     cvf::ref<RigWellPath>               m_wellPath;
     cvf::ref<RivWellPathPartMgr>        m_wellPathPartMgr;
-<<<<<<< HEAD
-
-=======
     caf::PdmField<QString>              m_name;
->>>>>>> 81d44ca6
 };