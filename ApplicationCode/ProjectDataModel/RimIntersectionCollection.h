/////////////////////////////////////////////////////////////////////////////////
//
//  Copyright (C) 2015-     Statoil ASA
//  Copyright (C) 2015-     Ceetron Solutions AS
// 
//  ResInsight is free software: you can redistribute it and/or modify
//  it under the terms of the GNU General Public License as published by
//  the Free Software Foundation, either version 3 of the License, or
//  (at your option) any later version.
// 
//  ResInsight is distributed in the hope that it will be useful, but WITHOUT ANY
//  WARRANTY; without even the implied warranty of MERCHANTABILITY or
//  FITNESS FOR A PARTICULAR PURPOSE.
// 
//  See the GNU General Public License at <http://www.gnu.org/licenses/gpl.html> 
//  for more details.
//
/////////////////////////////////////////////////////////////////////////////////

#pragma once

#include "cafPdmObject.h"
#include "cafPdmChildArrayField.h"
#include "cafPdmField.h"

class RimIntersection;
class RimIntersectionBox;
class RimEclipseCellColors;
class RimSimWellInView;

namespace cvf {
    class ModelBasicList;
    class Transform;
}

//==================================================================================================
//
// 
//
//==================================================================================================
class RimIntersectionCollection : public caf::PdmObject
{
    CAF_PDM_HEADER_INIT;

public:
    RimIntersectionCollection();
    ~RimIntersectionCollection();

    caf::PdmField<bool> isActive;

<<<<<<< HEAD
    void appendIntersection(RimIntersection* intersection);

    void appendIntersectionBox(RimIntersectionBox* intersectionBox);
=======
    void appendIntersectionAndUpdate(RimIntersection* intersection);
    
    void appendIntersectionBoxAndUpdate(RimIntersectionBox* intersectionBox);
>>>>>>> 650fc214

    bool hasActiveIntersectionForSimulationWell(const RimSimWellInView* simWell) const;

    void updateIntersectionBoxGeometry();

    void syncronize2dIntersectionViews();

    // Visualization interface

    void applySingleColorEffect();
    void updateCellResultColor(size_t timeStepIndex);
    void appendPartsToModel(cvf::ModelBasicList* model, cvf::Transform* scaleTransform);

protected:
    virtual void                    fieldChangedByUi(const caf::PdmFieldHandle* changedField, const QVariant& oldValue, const QVariant& newValue);
    virtual caf::PdmFieldHandle*    objectToggleField();

private:
    caf::PdmChildArrayField<RimIntersection*>    m_intersections;
    caf::PdmChildArrayField<RimIntersectionBox*> m_intersectionBoxes;
};<|MERGE_RESOLUTION|>--- conflicted
+++ resolved
@@ -48,15 +48,9 @@
 
     caf::PdmField<bool> isActive;
 
-<<<<<<< HEAD
-    void appendIntersection(RimIntersection* intersection);
-
-    void appendIntersectionBox(RimIntersectionBox* intersectionBox);
-=======
     void appendIntersectionAndUpdate(RimIntersection* intersection);
     
     void appendIntersectionBoxAndUpdate(RimIntersectionBox* intersectionBox);
->>>>>>> 650fc214
 
     bool hasActiveIntersectionForSimulationWell(const RimSimWellInView* simWell) const;
 
