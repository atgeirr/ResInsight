/////////////////////////////////////////////////////////////////////////////////
//
//  Copyright (C) 2011-     Statoil ASA
//  Copyright (C) 2013-     Ceetron Solutions AS
//  Copyright (C) 2011-2012 Ceetron AS
// 
//  ResInsight is free software: you can redistribute it and/or modify
//  it under the terms of the GNU General Public License as published by
//  the Free Software Foundation, either version 3 of the License, or
//  (at your option) any later version.
// 
//  ResInsight is distributed in the hope that it will be useful, but WITHOUT ANY
//  WARRANTY; without even the implied warranty of MERCHANTABILITY or
//  FITNESS FOR A PARTICULAR PURPOSE.
// 
//  See the GNU General Public License at <http://www.gnu.org/licenses/gpl.html> 
//  for more details.
//
/////////////////////////////////////////////////////////////////////////////////

#include "RimEclipseView.h"

#include "RiaApplication.h"
#include "RiaPreferences.h"

#include "RigCaseCellResultsData.h"
#include "RigCaseData.h"
#include "RigResultAccessor.h"
#include "RigResultAccessorFactory.h"

#include "Rim3dOverlayInfoConfig.h"
#include "RimCellEdgeColors.h"
#include "RimCellRangeFilterCollection.h"
#include "RimCrossSection.h"
#include "RimCrossSectionCollection.h"
#include "RimEclipseCase.h"
#include "RimEclipseCellColors.h"
#include "RimEclipseFaultColors.h"
#include "RimEclipsePropertyFilterCollection.h"
#include "RimEclipseWell.h"
#include "RimEclipseWellCollection.h"
#include "RimFaultCollection.h"
#include "RimGridCollection.h"
#include "RimLegendConfig.h"
#include "RimOilField.h"
#include "RimProject.h"
#include "RimTernaryLegendConfig.h"
#include "RimViewController.h"
#include "RimViewLinker.h"
#include "RimWellPathCollection.h"

#include "RiuMainWindow.h"
#include "RiuSelectionManager.h"
#include "RiuViewer.h"

#include "RivReservoirPipesPartMgr.h"
#include "RivSingleCellPartGenerator.h"
#include "RivTernarySaturationOverlayItem.h"
#include "RivWellPathCollectionPartMgr.h"

#include "cafCadNavigation.h"
#include "cafCeetronPlusNavigation.h"
#include "cafFrameAnimationControl.h"
#include "cafPdmUiTreeOrdering.h"

#include "cvfDrawable.h"
#include "cvfModelBasicList.h"
#include "cvfOverlayScalarMapperLegend.h"
#include "cvfPart.h"
#include "cvfScene.h"
#include "cvfViewport.h" 
#include "cvfqtUtils.h"

#include <QMessageBox>

#include <limits.h>




CAF_PDM_SOURCE_INIT(RimEclipseView, "ReservoirView");
//--------------------------------------------------------------------------------------------------
/// 
//--------------------------------------------------------------------------------------------------
RimEclipseView::RimEclipseView()
{
    RiaApplication* app = RiaApplication::instance();
    RiaPreferences* preferences = app->preferences();
    CVF_ASSERT(preferences);

    CAF_PDM_InitObject("Reservoir View", ":/ReservoirView.png", "", "");
 
    CAF_PDM_InitFieldNoDefault(&cellResult,  "GridCellResult", "Cell Result", ":/CellResult.png", "", "");
    cellResult = new RimEclipseCellColors();
    cellResult.uiCapability()->setUiHidden(true);

    CAF_PDM_InitFieldNoDefault(&cellEdgeResult,  "GridCellEdgeResult", "Cell Edge Result", ":/EdgeResult_1.png", "", "");
    cellEdgeResult = new RimCellEdgeColors();
    cellEdgeResult.uiCapability()->setUiHidden(true);

    CAF_PDM_InitFieldNoDefault(&faultResultSettings,  "FaultResultSettings", "Separate Fault Result", "", "", "");
    faultResultSettings = new RimEclipseFaultColors();
    faultResultSettings.uiCapability()->setUiHidden(true);
  
    CAF_PDM_InitFieldNoDefault(&wellCollection, "WellCollection", "Simulation Wells", "", "", "");
    wellCollection = new RimEclipseWellCollection;
    wellCollection.uiCapability()->setUiHidden(true);

    CAF_PDM_InitFieldNoDefault(&faultCollection, "FaultCollection", "Faults", "", "", "");
    faultCollection = new RimFaultCollection;
    faultCollection.uiCapability()->setUiHidden(true);

    CAF_PDM_InitFieldNoDefault(&m_propertyFilterCollection, "PropertyFilters", "Property Filters", "", "", "");
    m_propertyFilterCollection = new RimEclipsePropertyFilterCollection();
    m_propertyFilterCollection.uiCapability()->setUiHidden(true);

    // Visualization fields
    CAF_PDM_InitField(&showMainGrid,        "ShowMainGrid",         true,   "Show Main Grid",   "", "", "");
    CAF_PDM_InitField(&showInactiveCells,   "ShowInactiveCells",    false,  "Show Inactive Cells",   "", "", "");
    CAF_PDM_InitField(&showInvalidCells,    "ShowInvalidCells",     false,  "Show Invalid Cells",   "", "", "");
   
    this->cellResult()->setReservoirView(this);

    this->cellEdgeResult()->setReservoirView(this);
    this->cellEdgeResult()->legendConfig()->setReservoirView(this);
    this->cellEdgeResult()->legendConfig()->setColorRangeMode(RimLegendConfig::PINK_WHITE);

    this->faultResultSettings()->setReservoirView(this);

    m_reservoirGridPartManager = new RivReservoirViewPartMgr(this);

    m_pipesPartManager = new RivReservoirPipesPartMgr(this);
    m_reservoir = NULL;
}

//--------------------------------------------------------------------------------------------------
/// 
//--------------------------------------------------------------------------------------------------
RimEclipseView::~RimEclipseView()
{
    delete this->faultResultSettings();
    delete this->cellResult();
    delete this->cellEdgeResult();

    delete m_propertyFilterCollection;
    delete wellCollection();
    delete faultCollection();

    m_reservoirGridPartManager->clearGeometryCache();

    m_reservoir = NULL;
}

//--------------------------------------------------------------------------------------------------
/// 
//--------------------------------------------------------------------------------------------------
void RimEclipseView::updateViewerWidgetWindowTitle()
{
    if (m_viewer)
    {
        QString windowTitle;
        if (m_reservoir.notNull())
        {
            windowTitle = QString("%1 - %2").arg(m_reservoir->caseUserDescription()).arg(name);
        }
        else
        {
            windowTitle = name;
        }

        m_viewer->layoutWidget()->setWindowTitle(windowTitle);
    }
}

//--------------------------------------------------------------------------------------------------
/// Clamp the current timestep to actual possibilities
//--------------------------------------------------------------------------------------------------
void RimEclipseView::clampCurrentTimestep()
{
    if (this->currentGridCellResults() && this->currentGridCellResults()->cellResults()) 
    {
        if (m_currentTimeStep() >= static_cast<int>(this->currentGridCellResults()->cellResults()->maxTimeStepCount()))
        {
            m_currentTimeStep = static_cast<int>(this->currentGridCellResults()->cellResults()->maxTimeStepCount()) -1;
        }
    }

    if (m_currentTimeStep < 0 ) m_currentTimeStep = 0;
}

//--------------------------------------------------------------------------------------------------
/// 
//--------------------------------------------------------------------------------------------------
void RimEclipseView::fieldChangedByUi(const caf::PdmFieldHandle* changedField, const QVariant& oldValue, const QVariant& newValue)
{
    RimView::fieldChangedByUi(changedField, oldValue, newValue);

    if (changedField == &showWindow)
    {
        if (showWindow)
        {
            bool generateDisplayModel = (viewer() == NULL);
            updateViewerWidget();

            if (generateDisplayModel)
            {
                updateDisplayModelForWellResults();
            }
        }
        else
        {
            if (m_viewer)
            {
                this->setMdiWindowGeometry( RiuMainWindow::instance()->windowGeometryForViewer(m_viewer->layoutWidget()));
                
                RiuMainWindow::instance()->removeViewer(m_viewer->layoutWidget());
                delete m_viewer;
                m_viewer = NULL;
            }
        }

        this->updateUiIconFromToggleField();
    }

    else if (changedField == &showInvalidCells)
    {
        this->scheduleGeometryRegen(INACTIVE);
        this->scheduleGeometryRegen(RANGE_FILTERED_INACTIVE);

        scheduleCreateDisplayModelAndRedraw();
    }
    else if (changedField == &showInactiveCells)
    {
        this->updateGridBoxData();
        
        this->scheduleGeometryRegen(INACTIVE);
        this->scheduleGeometryRegen(RANGE_FILTERED_INACTIVE);

        scheduleCreateDisplayModelAndRedraw();
    }
    else if (changedField == &showMainGrid)
    {
        scheduleCreateDisplayModelAndRedraw();
    }
    else if (changedField == &m_rangeFilterCollection)
    {
        this->scheduleGeometryRegen(RANGE_FILTERED);
        this->scheduleGeometryRegen(RANGE_FILTERED_INACTIVE);

        scheduleCreateDisplayModelAndRedraw();
    }
    else if (changedField == &m_propertyFilterCollection)
    {
        this->scheduleGeometryRegen(PROPERTY_FILTERED);

        scheduleCreateDisplayModelAndRedraw();
    }


}

void RimEclipseView::updateScaleTransform()
{
    cvf::Mat4d scale = cvf::Mat4d::IDENTITY;
    scale(2, 2) = scaleZ();

    this->scaleTransform()->setLocalTransform(scale);
    m_pipesPartManager->setScaleTransform(this->scaleTransform());

    if (m_viewer) m_viewer->updateCachedValuesInScene();
}



//--------------------------------------------------------------------------------------------------
/// Create display model,
/// or at least empty scenes as frames that is delivered to the viewer
/// The real geometry generation is done inside RivReservoirViewGeometry and friends
//--------------------------------------------------------------------------------------------------
void RimEclipseView::createDisplayModel()
{
    if (m_viewer.isNull()) return;

#if 0 // Debug info
    static int callCount = 0;
    std::cout << "RimReservoirView::createDisplayModel() " << callCount++ << std::endl;
    RiuMainWindow::instance()->setResultInfo(QString("RimReservoirView::createDisplayModel() ") + QString::number(callCount++));
#endif

    if (!(m_reservoir && m_reservoir->reservoirData())) return;

    // Define a vector containing time step indices to produce geometry for.
    // First entry in this vector is used to define the geometry only result mode with no results.
    std::vector<size_t> timeStepIndices;

    // The one and only geometry entry
    timeStepIndices.push_back(0);

    // Find the number of time frames the animation needs to show the requested data.

    if (isTimeStepDependentDataVisible())
    {
        CVF_ASSERT(currentGridCellResults());

        size_t i;
        for (i = 0; i < currentGridCellResults()->cellResults()->maxTimeStepCount(); i++)
        {
            timeStepIndices.push_back(i);
        }
    } 
    else if (this->cellResult()->hasStaticResult() 
        || this->cellEdgeResult()->hasResult() 
        || this->eclipsePropertyFilterCollection()->hasActiveFilters())
    {
        // The one and only result entry
        timeStepIndices.push_back(0);
    }



    cvf::Collection<cvf::ModelBasicList> frameModels;
    size_t timeIdx;
    for (timeIdx = 0; timeIdx < timeStepIndices.size(); timeIdx++)
    {
        frameModels.push_back(new cvf::ModelBasicList);
    }

    // Remove all existing animation frames from the viewer. 
    // The parts are still cached in the RivReservoir geometry and friends
    m_viewer->removeAllFrames();

    wellCollection->scheduleIsWellPipesVisibleRecalculation();

    // Create vector of grid indices to render
    std::vector<size_t> gridIndices;
    this->indicesToVisibleGrids(&gridIndices);

    ///
    // Get or create the parts for "static" type geometry. The same geometry is used 
    // for the different frames. updateCurrentTimeStep updates the colors etc.
    // For property filtered geometry : just set all the models as empty scenes 
    // updateCurrentTimeStep requests the actual parts
    

    if (!this->eclipsePropertyFilterCollection()->hasActiveFilters()
        || this->viewController() && this->viewController()->isVisibleCellsOveridden())
    {
        std::vector<RivCellSetEnum> geometryTypesToAdd;

        if (this->viewController() && this->viewController()->isVisibleCellsOveridden())
        {
            geometryTypesToAdd.push_back(OVERRIDDEN_CELL_VISIBILITY);
        }
        else if (this->rangeFilterCollection()->hasActiveFilters() && this->wellCollection()->hasVisibleWellCells())
        {
            geometryTypesToAdd.push_back(RANGE_FILTERED);
            geometryTypesToAdd.push_back(RANGE_FILTERED_WELL_CELLS);
            geometryTypesToAdd.push_back(VISIBLE_WELL_CELLS_OUTSIDE_RANGE_FILTER);
            geometryTypesToAdd.push_back(VISIBLE_WELL_FENCE_CELLS_OUTSIDE_RANGE_FILTER);
            if (this->showInactiveCells())
            {
                geometryTypesToAdd.push_back(RANGE_FILTERED_INACTIVE);
            }
        }
        else if (!this->rangeFilterCollection()->hasActiveFilters() && this->wellCollection()->hasVisibleWellCells())
        {
            geometryTypesToAdd.push_back(VISIBLE_WELL_CELLS);
            geometryTypesToAdd.push_back(VISIBLE_WELL_FENCE_CELLS);
        }
        else if (this->rangeFilterCollection()->hasActiveFilters() && !this->wellCollection()->hasVisibleWellCells())
        {
            geometryTypesToAdd.push_back(RANGE_FILTERED);
            geometryTypesToAdd.push_back(RANGE_FILTERED_WELL_CELLS);
            if (this->showInactiveCells())
            {
                geometryTypesToAdd.push_back(RANGE_FILTERED_INACTIVE);
            }
        }
        else
        {
            geometryTypesToAdd.push_back(ALL_WELL_CELLS); // Should be all well cells
            geometryTypesToAdd.push_back(ACTIVE);

            if (this->showInactiveCells())
            {
                geometryTypesToAdd.push_back(INACTIVE);
            }
        }

        size_t frameIdx;
        for (frameIdx = 0; frameIdx < frameModels.size(); ++frameIdx)
        {
            for (size_t gtIdx = 0; gtIdx < geometryTypesToAdd.size(); ++gtIdx)
            {
                m_reservoirGridPartManager->appendStaticGeometryPartsToModel(frameModels[frameIdx].p(), geometryTypesToAdd[gtIdx], gridIndices); 
            }
        }

        // Set static colors 
        this->updateStaticCellColors();

        m_visibleGridParts = geometryTypesToAdd;
    }

    if (faultCollection()->showFaultsOutsideFilters() || !this->eclipsePropertyFilterCollection()->hasActiveFilters() )
    {
        forceFaultVisibilityOn();

        std::vector<RivCellSetEnum> faultGeometryTypesToAppend = visibleFaultGeometryTypes();

        RivCellSetEnum faultLabelType = m_reservoirGridPartManager->geometryTypeForFaultLabels(faultGeometryTypesToAppend, faultCollection()->showFaultsOutsideFilters());

        for (size_t frameIdx = 0; frameIdx < frameModels.size(); ++frameIdx)
        {
            for (size_t gtIdx = 0; gtIdx < faultGeometryTypesToAppend.size(); ++gtIdx)
            {
                m_reservoirGridPartManager->appendFaultsStaticGeometryPartsToModel(frameModels[frameIdx].p(), faultGeometryTypesToAppend[gtIdx]);
            }

            m_reservoirGridPartManager->appendFaultLabelsStaticGeometryPartsToModel(frameModels[frameIdx].p(), faultLabelType);
        }

    }


    // Cross sections

    m_crossSectionVizModel->removeAllParts();
    crossSectionCollection->appendPartsToModel(m_crossSectionVizModel.p(), m_reservoirGridPartManager->scaleTransform());
    m_viewer->addStaticModelOnce(m_crossSectionVizModel.p());


    // Compute triangle count, Debug only
/*
    if (false)
    {
        size_t totalTriangleCount = 0;
        {
            size_t mIdx;
            for (mIdx = 0; mIdx < frameModels.size(); mIdx++)
            {
                cvf::Collection<cvf::Part> partCollection;
                frameModels.at(mIdx)->allParts(&partCollection);

                size_t modelTriangleCount = 0;
                size_t pIdx;
                for (pIdx = 0; pIdx < partCollection.size(); pIdx++)
                {
                    modelTriangleCount += partCollection.at(pIdx)->drawable()->triangleCount();
                }

                totalTriangleCount += modelTriangleCount;
            }
        }
    }
*/
    // Well path model

    RigMainGrid* mainGrid = eclipseCase()->reservoirData()->mainGrid();

    m_wellPathPipeVizModel->removeAllParts();
    addWellPathsToModel(m_wellPathPipeVizModel.p(),
                        mainGrid->displayModelOffset(),
                        mainGrid->characteristicIJCellSize(),
                        currentActiveCellInfo()->geometryBoundingBox(),
                        m_reservoirGridPartManager->scaleTransform());

    m_viewer->addStaticModelOnce(m_wellPathPipeVizModel.p());

    // Create Scenes from the frameModels
    // Animation frames for results display, starts from frame 1


    size_t frameIndex;
    for (frameIndex = 0; frameIndex < frameModels.size(); frameIndex++)
    {
        cvf::ModelBasicList* model = frameModels.at(frameIndex);
        model->updateBoundingBoxesRecursive();

        cvf::ref<cvf::Scene> scene = new cvf::Scene;
        scene->addModel(model);

        if (frameIndex == 0)
            m_viewer->setMainScene(scene.p());
        else
            m_viewer->addFrame(scene.p());
    }

    // If the animation was active before recreating everything, make viewer view current frame

    if (frameModels.size() > 1 && this->hasUserRequestedAnimation())
    {
        m_viewer->animationControl()->setCurrentFrameOnly(m_currentTimeStep);
        m_viewer->setCurrentFrame(m_currentTimeStep);
    }
    else
    {
        m_overlayInfoConfig()->update3DInfo();
        updateLegends();
    }
}

//--------------------------------------------------------------------------------------------------
/// 
//--------------------------------------------------------------------------------------------------
void RimEclipseView::updateCurrentTimeStep()
{
    updateLegends(); // To make sure the scalar mappers are set up correctly

    std::vector<RivCellSetEnum> geometriesToRecolor;

    if (this->viewController() && this->viewController()->isVisibleCellsOveridden())
    {
        geometriesToRecolor.push_back(OVERRIDDEN_CELL_VISIBILITY);
    }
    else if (this->eclipsePropertyFilterCollection()->hasActiveFilters())
    {
        cvf::ref<cvf::ModelBasicList> frameParts = new cvf::ModelBasicList;
        frameParts->setName("GridModel");

        std::vector<size_t> gridIndices;
        this->indicesToVisibleGrids(&gridIndices);

        geometriesToRecolor.push_back( PROPERTY_FILTERED);
        m_reservoirGridPartManager->appendDynamicGeometryPartsToModel(frameParts.p(), PROPERTY_FILTERED, m_currentTimeStep, gridIndices);

        geometriesToRecolor.push_back( PROPERTY_FILTERED_WELL_CELLS);
        m_reservoirGridPartManager->appendDynamicGeometryPartsToModel(frameParts.p(), PROPERTY_FILTERED_WELL_CELLS, m_currentTimeStep, gridIndices);

        if (faultCollection()->showFaultsOutsideFilters())
        {
            std::vector<RivCellSetEnum> faultGeometryTypesToAppend = visibleFaultGeometryTypes();

            for (size_t i = 0; i < faultGeometryTypesToAppend.size(); i++)
            {
                m_reservoirGridPartManager->appendFaultsStaticGeometryPartsToModel(frameParts.p(), faultGeometryTypesToAppend[i]);
            }

            RivCellSetEnum faultLabelType = m_reservoirGridPartManager->geometryTypeForFaultLabels(faultGeometryTypesToAppend, faultCollection()->showFaultsOutsideFilters());
            m_reservoirGridPartManager->appendFaultLabelsStaticGeometryPartsToModel(frameParts.p(), faultLabelType);
        }
        else
        {
            m_reservoirGridPartManager->appendFaultsDynamicGeometryPartsToModel(frameParts.p(), PROPERTY_FILTERED, m_currentTimeStep);
            m_reservoirGridPartManager->appendFaultLabelsDynamicGeometryPartsToModel(frameParts.p(), PROPERTY_FILTERED, m_currentTimeStep);

            m_reservoirGridPartManager->appendFaultsDynamicGeometryPartsToModel(frameParts.p(), PROPERTY_FILTERED_WELL_CELLS, m_currentTimeStep);
        }

        // Set the transparency on all the Wellcell parts before setting the result color
        float opacity = static_cast< float> (1 - cvf::Math::clamp(this->wellCollection()->wellCellTransparencyLevel(), 0.0, 1.0));
        m_reservoirGridPartManager->updateCellColor(PROPERTY_FILTERED_WELL_CELLS, m_currentTimeStep, cvf::Color4f(cvf::Color3f(cvf::Color3::WHITE), opacity));


        if (this->showInactiveCells())
        {
            std::vector<size_t> gridIndices;
            this->indicesToVisibleGrids(&gridIndices);
 
            if (this->rangeFilterCollection()->hasActiveFilters() ) // Wells not considered, because we do not have a INACTIVE_WELL_CELLS group yet.
            {
                m_reservoirGridPartManager->appendStaticGeometryPartsToModel(frameParts.p(), RANGE_FILTERED_INACTIVE, gridIndices); 

                if (!faultCollection()->showFaultsOutsideFilters())
                {
                    m_reservoirGridPartManager->appendFaultsStaticGeometryPartsToModel(frameParts.p(), RANGE_FILTERED_INACTIVE); 
                }
            }
            else
            {
                m_reservoirGridPartManager->appendStaticGeometryPartsToModel(frameParts.p(), INACTIVE, gridIndices);

                if (!faultCollection()->showFaultsOutsideFilters())
                {
                    m_reservoirGridPartManager->appendFaultsStaticGeometryPartsToModel(frameParts.p(), INACTIVE);
                }
            }
        }

        if (m_viewer)
        {
            cvf::Scene* frameScene = m_viewer->frame(m_currentTimeStep);
            if (frameScene)
            {
                this->removeModelByName(frameScene, frameParts->name());
                frameScene->addModel(frameParts.p());
                frameParts->updateBoundingBoxesRecursive();
            }
        }

        m_visibleGridParts = geometriesToRecolor;
    }
    else if (this->rangeFilterCollection()->hasActiveFilters() && this->wellCollection()->hasVisibleWellCells())
    {
        geometriesToRecolor.push_back(RANGE_FILTERED);
        geometriesToRecolor.push_back(RANGE_FILTERED_WELL_CELLS);
        geometriesToRecolor.push_back(VISIBLE_WELL_CELLS_OUTSIDE_RANGE_FILTER);
        geometriesToRecolor.push_back(VISIBLE_WELL_FENCE_CELLS_OUTSIDE_RANGE_FILTER);
    }
    else if (!this->rangeFilterCollection()->hasActiveFilters() && this->wellCollection()->hasVisibleWellCells())
    {
        geometriesToRecolor.push_back(VISIBLE_WELL_CELLS);
        geometriesToRecolor.push_back(VISIBLE_WELL_FENCE_CELLS);
    }
    else if (this->rangeFilterCollection()->hasActiveFilters() && !this->wellCollection()->hasVisibleWellCells())
    {
        geometriesToRecolor.push_back(RANGE_FILTERED);
        geometriesToRecolor.push_back(RANGE_FILTERED_WELL_CELLS);
    }
    else 
    {
        geometriesToRecolor.push_back(ACTIVE);
        geometriesToRecolor.push_back(ALL_WELL_CELLS);
    }

    for (size_t i = 0; i < geometriesToRecolor.size(); ++i)
    {
        if (this->hasUserRequestedAnimation() && this->cellEdgeResult()->hasResult())
        {
            m_reservoirGridPartManager->updateCellEdgeResultColor(geometriesToRecolor[i], m_currentTimeStep, this->cellResult(), this->cellEdgeResult());
        } 
        else if ((this->hasUserRequestedAnimation() && this->cellResult()->hasResult()) || this->cellResult()->isTernarySaturationSelected())
        {
            m_reservoirGridPartManager->updateCellResultColor(geometriesToRecolor[i], m_currentTimeStep, this->cellResult());
        }
        else
        {
            this->updateStaticCellColors(geometriesToRecolor[i]);
        }
    }

    this->updateFaultColors();


    if ((this->hasUserRequestedAnimation() && this->cellResult()->hasResult()) || this->cellResult()->isTernarySaturationSelected())
    {
        crossSectionCollection->updateCellResultColor(m_currentTimeStep);
    }
    else
    {
        crossSectionCollection->applySingleColorEffect();
    }

    // Simulation Well pipes
    if (m_viewer)
    {
        cvf::Scene* frameScene = m_viewer->frame(m_currentTimeStep);
        if (frameScene)
        {
            // Simulation Well pipes

            cvf::ref<cvf::ModelBasicList> wellPipeModelBasicList = new cvf::ModelBasicList;
            wellPipeModelBasicList->setName("SimWellPipeMod");

            m_pipesPartManager->appendDynamicGeometryPartsToModel(wellPipeModelBasicList.p(), m_currentTimeStep);

            wellPipeModelBasicList->updateBoundingBoxesRecursive();

            this->removeModelByName(frameScene, wellPipeModelBasicList->name());
            frameScene->addModel(wellPipeModelBasicList.p());

            m_pipesPartManager->updatePipeResultColor(m_currentTimeStep);
        }
    }

    m_overlayInfoConfig()->update3DInfo();
}

//--------------------------------------------------------------------------------------------------
/// 
//--------------------------------------------------------------------------------------------------
void RimEclipseView::loadDataAndUpdate()
{
    updateScaleTransform();

    if (m_reservoir)
    {
        if (!m_reservoir->openReserviorCase())
        {
            QMessageBox::warning(RiuMainWindow::instance(), 
                                "Error when opening project file", 
                                "Could not open the Eclipse Grid file: \n"+ m_reservoir->gridFileName());
            this->setEclipseCase( NULL);
            return;
        }
    }

    CVF_ASSERT(this->cellResult() != NULL);
    this->cellResult()->loadResult();

    CVF_ASSERT(this->cellEdgeResult() != NULL);
    this->cellEdgeResult()->loadResult();

    this->faultResultSettings()->customFaultResult()->loadResult();
    this->faultResultSettings()->updateFieldVisibility();

    updateViewerWidget();

    this->m_propertyFilterCollection()->loadAndInitializePropertyFilters();

    this->faultCollection()->setReservoirView(this);
    this->faultCollection()->syncronizeFaults();

    m_reservoirGridPartManager->clearGeometryCache();

    syncronizeWellsWithResults();

    this->scheduleCreateDisplayModelAndRedraw();

}



//--------------------------------------------------------------------------------------------------
/// 
//--------------------------------------------------------------------------------------------------
void RimEclipseView::initAfterRead()
{
    this->faultResultSettings()->setReservoirView(this);
    this->cellResult()->setReservoirView(this);
    this->cellEdgeResult()->setReservoirView(this);

    this->updateUiIconFromToggleField();
}


//--------------------------------------------------------------------------------------------------
/// 
//--------------------------------------------------------------------------------------------------
void RimEclipseView::updateStaticCellColors()
{
    updateStaticCellColors( OVERRIDDEN_CELL_VISIBILITY);
    updateStaticCellColors( ACTIVE);
    updateStaticCellColors( ALL_WELL_CELLS);
    updateStaticCellColors( VISIBLE_WELL_CELLS);
    updateStaticCellColors( VISIBLE_WELL_FENCE_CELLS);
    updateStaticCellColors( VISIBLE_WELL_CELLS_OUTSIDE_RANGE_FILTER);
    updateStaticCellColors( VISIBLE_WELL_FENCE_CELLS_OUTSIDE_RANGE_FILTER);
    updateStaticCellColors( INACTIVE);
    updateStaticCellColors( RANGE_FILTERED);
    updateStaticCellColors( RANGE_FILTERED_WELL_CELLS);
    updateStaticCellColors( RANGE_FILTERED_INACTIVE);
}

//--------------------------------------------------------------------------------------------------
/// 
//--------------------------------------------------------------------------------------------------
void RimEclipseView::updateStaticCellColors(RivCellSetEnum geometryType)
{
    float opacity = static_cast< float> (1 - cvf::Math::clamp(this->wellCollection()->wellCellTransparencyLevel(), 0.0, 1.0));
    cvf::Color4f color(cvf::Color3::ORANGE);

    switch (geometryType)
    {
        case ACTIVE:                      color = cvf::Color4f(cvf::Color3::ORANGE);      break;
        case ALL_WELL_CELLS:              color = cvf::Color4f(cvf::Color3f(cvf::Color3::BROWN), opacity ); break;
        case VISIBLE_WELL_CELLS:          color = cvf::Color4f(cvf::Color3f(cvf::Color3::BROWN), opacity ); break;
        case VISIBLE_WELL_FENCE_CELLS:    color = cvf::Color4f(cvf::Color3::ORANGE);      break;
        case VISIBLE_WELL_CELLS_OUTSIDE_RANGE_FILTER:         
                                                                    color = cvf::Color4f(cvf::Color3f(cvf::Color3::BROWN), opacity ); break;
        case VISIBLE_WELL_FENCE_CELLS_OUTSIDE_RANGE_FILTER:   
                                                                    color = cvf::Color4f(cvf::Color3::ORANGE);      break;
        case INACTIVE:                    color = cvf::Color4f(cvf::Color3::LIGHT_GRAY);  break;
        case RANGE_FILTERED:              color = cvf::Color4f(cvf::Color3::ORANGE);      break;
        case RANGE_FILTERED_WELL_CELLS:   color = cvf::Color4f(cvf::Color3f(cvf::Color3::BROWN), opacity ); break;
        case RANGE_FILTERED_INACTIVE:     color = cvf::Color4f(cvf::Color3::LIGHT_GRAY);  break;   
    }

    m_reservoirGridPartManager->updateCellColor(geometryType, color);
}

//--------------------------------------------------------------------------------------------------
/// 
//--------------------------------------------------------------------------------------------------
void RimEclipseView::updateDisplayModelVisibility()
{
    if (m_viewer.isNull()) return;

    const cvf::uint uintSurfaceBit      = surfaceBit;
    const cvf::uint uintMeshSurfaceBit  = meshSurfaceBit;
    const cvf::uint uintFaultBit        = faultBit;
    const cvf::uint uintMeshFaultBit    = meshFaultBit;
 
    // Initialize the mask to show everything except the the bits controlled here
    unsigned int mask = 0xffffffff & ~uintSurfaceBit & ~uintFaultBit & ~uintMeshSurfaceBit & ~uintMeshFaultBit ;

    // Then turn the appropriate bits on according to the user settings

    if (surfaceMode == SURFACE)
    {
         mask |= uintSurfaceBit;
         mask |= uintFaultBit;
    }
    else if (surfaceMode == FAULTS)
    {
        mask |= uintFaultBit;
    }

    if (meshMode == FULL_MESH)
    {
        mask |= uintMeshSurfaceBit;
        mask |= uintMeshFaultBit;
    }
    else if (meshMode == FAULTS_MESH)
    {
        mask |= uintMeshFaultBit;
    }

    m_viewer->setEnableMask(mask);
    m_viewer->update();

    faultCollection->updateConnectedEditors();
}

//--------------------------------------------------------------------------------------------------
/// Convenience for quick access to results
//--------------------------------------------------------------------------------------------------
RimReservoirCellResultsStorage* RimEclipseView::currentGridCellResults()
{
    if (m_reservoir)
    {
        RifReaderInterface::PorosityModelResultType porosityModel = RigCaseCellResultsData::convertFromProjectModelPorosityModel(cellResult->porosityModel());

        return m_reservoir->results(porosityModel);
    }

    return NULL;
}

//--------------------------------------------------------------------------------------------------
/// 
//--------------------------------------------------------------------------------------------------
RigActiveCellInfo* RimEclipseView::currentActiveCellInfo()
{
    if (m_reservoir &&
        m_reservoir->reservoirData()
        )
    {
        RifReaderInterface::PorosityModelResultType porosityModel = RigCaseCellResultsData::convertFromProjectModelPorosityModel(cellResult->porosityModel());

        return m_reservoir->reservoirData()->activeCellInfo(porosityModel);
    }

    return NULL;
}


//--------------------------------------------------------------------------------------------------
/// 
//--------------------------------------------------------------------------------------------------
void RimEclipseView::scheduleGeometryRegen(RivCellSetEnum geometryType)
{
    m_reservoirGridPartManager->scheduleGeometryRegen(geometryType);

    if (this->isMasterView())
    {
        RimViewLinker* viewLinker = this->assosiatedViewLinker();
        if (viewLinker)
        {
            viewLinker->scheduleGeometryRegenForDepViews(geometryType);
        }
    }

    m_currentReservoirCellVisibility = NULL;
}

//--------------------------------------------------------------------------------------------------
/// 
//--------------------------------------------------------------------------------------------------
void RimEclipseView::scheduleReservoirGridGeometryRegen()
{
    m_reservoirGridPartManager->clearGeometryCache();
}

//--------------------------------------------------------------------------------------------------
///
//--------------------------------------------------------------------------------------------------
void RimEclipseView::schedulePipeGeometryRegen()
{
    m_pipesPartManager->scheduleGeometryRegen();
}


//--------------------------------------------------------------------------------------------------
/// 
//--------------------------------------------------------------------------------------------------
void RimEclipseView::indicesToVisibleGrids(std::vector<size_t>* gridIndices)
{
    CVF_ASSERT(gridIndices != NULL);

    // Create vector of grid indices to render
    std::vector<RigGridBase*> grids;
    if (this->m_reservoir && this->m_reservoir->reservoirData() )
    {
        this->m_reservoir->reservoirData()->allGrids(&grids);
    }

    size_t i;
    for (i = 0; i < grids.size(); i++)
    {
        if (!grids[i]->isMainGrid() || this->showMainGrid() )
        {
            gridIndices->push_back(i);
        }
    }
}

//--------------------------------------------------------------------------------------------------
/// 
//--------------------------------------------------------------------------------------------------
void RimEclipseView::updateLegends()
{
    if (m_viewer)
    {
        m_viewer->removeAllColorLegends();
    }

    if (!m_reservoir || !m_viewer || !m_reservoir->reservoirData() )
    {
        return;
    }

    RigCaseData* eclipseCase = m_reservoir->reservoirData();
    CVF_ASSERT(eclipseCase);

    RifReaderInterface::PorosityModelResultType porosityModel = RigCaseCellResultsData::convertFromProjectModelPorosityModel(cellResult()->porosityModel());
    RigCaseCellResultsData* results = eclipseCase->results(porosityModel);
    CVF_ASSERT(results);

    updateMinMaxValuesAndAddLegendToView(QString("Cell Results: \n"), this->cellResult(), results);
    if (this->faultResultSettings()->showCustomFaultResult() && this->faultResultSettings()->hasValidCustomResult())
    {
        updateMinMaxValuesAndAddLegendToView(QString("Fault Results: \n"), this->currentFaultResultColors(), results);
    }

    if (this->cellEdgeResult()->hasResult())
    {
        double globalMin, globalMax;
        double globalPosClosestToZero, globalNegClosestToZero;
        this->cellEdgeResult()->minMaxCellEdgeValues(globalMin, globalMax);
        this->cellEdgeResult()->posNegClosestToZero(globalPosClosestToZero, globalNegClosestToZero);

        this->cellEdgeResult()->legendConfig->setClosestToZeroValues(globalPosClosestToZero, globalNegClosestToZero, globalPosClosestToZero, globalNegClosestToZero);
        this->cellEdgeResult()->legendConfig->setAutomaticRanges(globalMin, globalMax, globalMin, globalMax);

        m_viewer->addColorLegendToBottomLeftCorner(this->cellEdgeResult()->legendConfig->legend());
<<<<<<< HEAD
        this->cellEdgeResult()->legendConfig->setTitle(cvfqt::Utils::toString(QString("Edge Results: \n") + this->cellEdgeResult()->resultVariable));
=======
        this->cellEdgeResult()->legendConfig->legend()->setTitle(cvfqt::Utils::toString(QString("Edge Results: \n") + this->cellEdgeResult()->resultVariable()));
>>>>>>> d9973743
    }
    else
    {
        this->cellEdgeResult()->legendConfig->setClosestToZeroValues(0, 0, 0, 0);
        this->cellEdgeResult()->legendConfig->setAutomaticRanges(cvf::UNDEFINED_DOUBLE, cvf::UNDEFINED_DOUBLE, cvf::UNDEFINED_DOUBLE, cvf::UNDEFINED_DOUBLE);
    }
}

//--------------------------------------------------------------------------------------------------
/// 
//--------------------------------------------------------------------------------------------------
void RimEclipseView::updateMinMaxValuesAndAddLegendToView(QString legendLabel, RimEclipseCellColors* resultColors, RigCaseCellResultsData* cellResultsData)
{
    if (resultColors->hasResult())
    {
        double globalMin, globalMax;
        double globalPosClosestToZero, globalNegClosestToZero;
        cellResultsData->minMaxCellScalarValues(resultColors->scalarResultIndex(), globalMin, globalMax);
        cellResultsData->posNegClosestToZero(resultColors->scalarResultIndex(), globalPosClosestToZero, globalNegClosestToZero);

        double localMin, localMax;
        double localPosClosestToZero, localNegClosestToZero;
        if (resultColors->hasDynamicResult())
        {
            cellResultsData->minMaxCellScalarValues(resultColors->scalarResultIndex(), m_currentTimeStep, localMin, localMax);
            cellResultsData->posNegClosestToZero(resultColors->scalarResultIndex(), m_currentTimeStep, localPosClosestToZero, localNegClosestToZero);
        }
        else
        {
            localMin = globalMin;
            localMax = globalMax;

            localPosClosestToZero = globalPosClosestToZero;
            localNegClosestToZero = globalNegClosestToZero;
        }

        CVF_ASSERT(resultColors->legendConfig());

        resultColors->legendConfig()->setClosestToZeroValues(globalPosClosestToZero, globalNegClosestToZero, localPosClosestToZero, localNegClosestToZero);
        resultColors->legendConfig()->setAutomaticRanges(globalMin, globalMax, localMin, localMax);

        if (resultColors->hasCategoryResult())
        {
            size_t adjustedTimeStep = m_currentTimeStep;
            if (resultColors->hasStaticResult()) adjustedTimeStep = 0;
            resultColors->legendConfig()->setCategories(cellResultsData->uniqueCellScalarValues(resultColors->scalarResultIndex()), cellResultsData->uniqueCellScalarValues(resultColors->scalarResultIndex(), adjustedTimeStep));
        }

        m_viewer->addColorLegendToBottomLeftCorner(resultColors->legendConfig()->legend());
        resultColors->legendConfig()->setTitle(cvfqt::Utils::toString(legendLabel + resultColors->resultVariable()));
    }


    size_t maxTimeStepCount = cellResultsData->maxTimeStepCount();
    if (resultColors->isTernarySaturationSelected() && maxTimeStepCount > 1)
    {
        RimReservoirCellResultsStorage* gridCellResults = resultColors->currentGridCellResults();
        {
            size_t scalarSetIndex = gridCellResults->findOrLoadScalarResult(RimDefines::DYNAMIC_NATIVE, "SOIL");
            if (scalarSetIndex != cvf::UNDEFINED_SIZE_T)
            {
                double globalMin = 0.0;
                double globalMax = 1.0;
                double localMin = 0.0;
                double localMax = 1.0;

                cellResultsData->minMaxCellScalarValues(scalarSetIndex, globalMin, globalMax);
                cellResultsData->minMaxCellScalarValues(scalarSetIndex, m_currentTimeStep, localMin, localMax);

                resultColors->ternaryLegendConfig()->setAutomaticRanges(RimTernaryLegendConfig::TERNARY_SOIL_IDX, globalMin, globalMax, localMin, localMax);
            }
        }

        {
            size_t scalarSetIndex = gridCellResults->findOrLoadScalarResult(RimDefines::DYNAMIC_NATIVE, "SGAS");
            if (scalarSetIndex != cvf::UNDEFINED_SIZE_T)
            {
                double globalMin = 0.0;
                double globalMax = 1.0;
                double localMin = 0.0;
                double localMax = 1.0;

                cellResultsData->minMaxCellScalarValues(scalarSetIndex, globalMin, globalMax);
                cellResultsData->minMaxCellScalarValues(scalarSetIndex, m_currentTimeStep, localMin, localMax);

                resultColors->ternaryLegendConfig()->setAutomaticRanges(RimTernaryLegendConfig::TERNARY_SGAS_IDX, globalMin, globalMax, localMin, localMax);
            }
        }

        {
            size_t scalarSetIndex = gridCellResults->findOrLoadScalarResult(RimDefines::DYNAMIC_NATIVE, "SWAT");
            if (scalarSetIndex != cvf::UNDEFINED_SIZE_T)
            {
                double globalMin = 0.0;
                double globalMax = 1.0;
                double localMin = 0.0;
                double localMax = 1.0;

                cellResultsData->minMaxCellScalarValues(scalarSetIndex, globalMin, globalMax);
                cellResultsData->minMaxCellScalarValues(scalarSetIndex, m_currentTimeStep, localMin, localMax);

                resultColors->ternaryLegendConfig()->setAutomaticRanges(RimTernaryLegendConfig::TERNARY_SWAT_IDX, globalMin, globalMax, localMin, localMax);
            }
        }

        if (resultColors->ternaryLegendConfig->legend())
        {
            resultColors->ternaryLegendConfig->legend()->setTitle(cvfqt::Utils::toString(legendLabel));
            m_viewer->addColorLegendToBottomLeftCorner(resultColors->ternaryLegendConfig->legend());
        }
    }
}

//--------------------------------------------------------------------------------------------------
/// 
//--------------------------------------------------------------------------------------------------
void RimEclipseView::setEclipseCase(RimEclipseCase* reservoir)
{
    m_reservoir = reservoir;
    cellResult()->setEclipseCase(reservoir);
    faultResultSettings()->customFaultResult()->setEclipseCase(reservoir);
    
    cellEdgeResult()->setEclipseCase(reservoir);
}

//--------------------------------------------------------------------------------------------------
/// 
//--------------------------------------------------------------------------------------------------
RimEclipseCase* RimEclipseView::eclipseCase()
{
    return m_reservoir;
}

//--------------------------------------------------------------------------------------------------
//
/*
    wells vs wellres
    For all wellres 
        find well
            if no well, create new 
        connect well and wellres
    for all wells not connected
        Delete ?

*/
//--------------------------------------------------------------------------------------------------
void RimEclipseView::syncronizeWellsWithResults()
{
    if (!(m_reservoir && m_reservoir->reservoirData()) ) return;

    cvf::Collection<RigSingleWellResultsData> wellResults = m_reservoir->reservoirData()->wellResults();

 
    std::vector<caf::PdmPointer<RimEclipseWell> > newWells;

    // Clear the possible well results data present
    for (size_t wIdx = 0; wIdx < this->wellCollection()->wells().size(); ++wIdx)
    {
        RimEclipseWell* well = this->wellCollection()->wells()[wIdx];
        well->setWellResults(NULL, -1);
    }

    // Find corresponding well from well result, or create a new

    for (size_t wIdx = 0; wIdx < wellResults.size(); ++wIdx)
    {
        RimEclipseWell* well = this->wellCollection()->findWell(wellResults[wIdx]->m_wellName);

        if (!well)
        {
            well = new RimEclipseWell;
            well->name = wellResults[wIdx]->m_wellName;
        }
        newWells.push_back(well);

        well->setWellResults(wellResults[wIdx].p(), wIdx);
    }

    // Delete all wells that does not have a result

    for (size_t wIdx = 0; wIdx < this->wellCollection()->wells().size(); ++wIdx)
    {
        RimEclipseWell* well = this->wellCollection()->wells()[wIdx];
        RigSingleWellResultsData* wellRes = well->wellResults();
        if (wellRes == NULL)
        {
            delete well;
        }
    }
    this->wellCollection()->wells().clear();

    // Set the new wells into the field.
    this->wellCollection()->wells().insert(0, newWells);


    // Make sure all the wells have their reservoirView ptr setup correctly
    this->wellCollection()->setReservoirView(this);
    for (size_t wIdx = 0; wIdx < this->wellCollection()->wells().size(); ++wIdx)
    {
        this->wellCollection()->wells()[wIdx]->setReservoirView(this);
    }

    this->wellCollection()->sortWellsByName();
}

//--------------------------------------------------------------------------------------------------
/// 
//--------------------------------------------------------------------------------------------------
void RimEclipseView::calculateVisibleWellCellsIncFence(cvf::UByteArray* visibleCells, RigGridBase * grid)
{
    CVF_ASSERT(visibleCells != NULL);

    // Initialize the return array
    if (visibleCells->size() != grid->cellCount())
    {
        visibleCells->resize(grid->cellCount());
    }
    visibleCells->setAll(false);

    // If all wells are forced off, return
    if (this->wellCollection()->wellCellsToRangeFilterMode() == RimEclipseWellCollection::RANGE_ADD_NONE) return;

    RigActiveCellInfo* activeCellInfo = this->currentActiveCellInfo();

    CVF_ASSERT(activeCellInfo);

    // Loop over the wells and find their contribution
    for (size_t wIdx = 0; wIdx < this->wellCollection()->wells().size(); ++wIdx)
    {
        RimEclipseWell* well =  this->wellCollection()->wells()[wIdx];
        if (this->wellCollection()->wellCellsToRangeFilterMode() == RimEclipseWellCollection::RANGE_ADD_ALL || (well->showWell() && well->showWellCells()) )
        {
            RigSingleWellResultsData* wres = well->wellResults();
            if (!wres) continue;

            const std::vector< RigWellResultFrame >& wellResFrames = wres->m_wellCellsTimeSteps;
            for (size_t wfIdx = 0; wfIdx < wellResFrames.size(); ++wfIdx)
            {
                // Add the wellhead cell if it is active
                if (wellResFrames[wfIdx].m_wellHead.m_gridIndex == grid->gridIndex())
                {
                    size_t gridCellIndex = wellResFrames[wfIdx].m_wellHead.m_gridCellIndex;
                    size_t reservoirCellIndex = grid->reservoirCellIndex(gridCellIndex);

                    if (activeCellInfo->isActive(reservoirCellIndex))
                    {
                        (*visibleCells)[gridCellIndex] = true;
                    }
                }

                // Add all the cells from the branches

                const std::vector<RigWellResultBranch>& wellResSegments = wellResFrames[wfIdx].m_wellResultBranches;
                for (size_t wsIdx = 0; wsIdx < wellResSegments.size(); ++wsIdx)
                {
                    const std::vector<RigWellResultPoint>& wsResCells = wellResSegments[wsIdx].m_branchResultPoints;
                    for (size_t cIdx = 0; cIdx < wsResCells.size(); ++ cIdx)
                    {
                        if (wsResCells[cIdx].m_gridIndex == grid->gridIndex())
                        {
                            if (!wsResCells[cIdx].isCell())
                            {
                                continue;
                            }

                            size_t gridCellIndex = wsResCells[cIdx].m_gridCellIndex;
                            (*visibleCells)[gridCellIndex] = true;

                            // Calculate well fence cells
                            if (well->showWellCellFence() || this->wellCollection()->showWellCellFences())
                            {
                                size_t i, j, k;
                                grid->ijkFromCellIndex(gridCellIndex, &i, &j, &k);

                                size_t* pI = &i;
                                size_t *pJ = &j;
                                size_t *pK = &k;
                                size_t cellCountFenceDirection = 0;
                                size_t fIdx = 0;

                                if (this->wellCollection()->wellCellFenceType == RimEclipseWellCollection::K_DIRECTION)
                                {
                                    cellCountFenceDirection = grid->cellCountK();
                                    pK = &fIdx;
                                }
                                else if (this->wellCollection()->wellCellFenceType == RimEclipseWellCollection::J_DIRECTION)
                                {
                                    cellCountFenceDirection = grid->cellCountJ();
                                    pJ = &fIdx;
                                }
                                else if (this->wellCollection()->wellCellFenceType == RimEclipseWellCollection::I_DIRECTION)
                                {
                                    cellCountFenceDirection = grid->cellCountI();
                                    pI = &fIdx;
                                }

                                for ( fIdx = 0; fIdx < cellCountFenceDirection; ++fIdx)
                                {
                                    size_t fenceCellIndex = grid->cellIndexFromIJK(*pI,*pJ,*pK);
                                    size_t reservoirCellIndex = grid->reservoirCellIndex(fenceCellIndex);

                                    if (activeCellInfo && activeCellInfo->isActive(reservoirCellIndex))
                                    {
                                        (*visibleCells)[fenceCellIndex] = true;
                                    }
                                }
                            }
                        }
                    }
                }
            }
        }
    }
}

//--------------------------------------------------------------------------------------------------
/// 
//--------------------------------------------------------------------------------------------------
void RimEclipseView::updateDisplayModelForWellResults()
{
    m_reservoirGridPartManager->clearGeometryCache();
    m_pipesPartManager->clearGeometryCache();

    syncronizeWellsWithResults();

    createDisplayModel();
    updateDisplayModelVisibility();

    if (hasUserRequestedAnimation() && m_viewer)
    {
        m_viewer->animationControl()->setCurrentFrame(m_currentTimeStep);
    }

    RiuMainWindow::instance()->refreshAnimationActions(); 
   
}


//--------------------------------------------------------------------------------------------------
/// 
//--------------------------------------------------------------------------------------------------
void RimEclipseView::defineUiOrdering(QString uiConfigName, caf::PdmUiOrdering& uiOrdering)
{
    caf::PdmUiGroup* viewGroup = uiOrdering.addNewGroup("Viewer");
    viewGroup->add(&name);
    viewGroup->add(&backgroundColor);
    viewGroup->add(&showGridBox);

    caf::PdmUiGroup* gridGroup = uiOrdering.addNewGroup("Grid Appearance");
    gridGroup->add(&scaleZ);
    gridGroup->add(&meshMode);
    gridGroup->add(&surfaceMode);

    caf::PdmUiGroup* cellGroup = uiOrdering.addNewGroup("Cell Visibility");
    cellGroup->add(&showMainGrid);
    cellGroup->add(&showInactiveCells);
    cellGroup->add(&showInvalidCells);
}

//--------------------------------------------------------------------------------------------------
/// 
//--------------------------------------------------------------------------------------------------
void RimEclipseView::defineUiTreeOrdering(caf::PdmUiTreeOrdering& uiTreeOrdering, QString uiConfigName /*= ""*/)
{
    uiTreeOrdering.add(m_overlayInfoConfig());
    uiTreeOrdering.add(m_gridCollection());

    uiTreeOrdering.add(cellResult());
    uiTreeOrdering.add(cellEdgeResult());
    uiTreeOrdering.add(faultResultSettings());

    uiTreeOrdering.add(wellCollection());
    uiTreeOrdering.add(faultCollection());
    uiTreeOrdering.add(crossSectionCollection());
    
    uiTreeOrdering.add(m_rangeFilterCollection());
    uiTreeOrdering.add(m_propertyFilterCollection());

    uiTreeOrdering.setForgetRemainingFields(true);
}

//--------------------------------------------------------------------------------------------------
///     
//--------------------------------------------------------------------------------------------------
void RimEclipseView::forceFaultVisibilityOn()
{
    if (this->viewController() && this->viewController()->isVisibleCellsOveridden())
    {
        m_reservoirGridPartManager->setFaultForceVisibilityForGeometryType(OVERRIDDEN_CELL_VISIBILITY, true);
        return;
    }

    // Force visibility of faults based on application state
    // As fault geometry is visible in grid visualization mode, fault geometry must be forced visible
    // even if the fault item is disabled in project tree view

    if (!faultCollection->showFaultCollection)
    {
        m_reservoirGridPartManager->setFaultForceVisibilityForGeometryType(ALL_WELL_CELLS, true);
    }

    m_reservoirGridPartManager->setFaultForceVisibilityForGeometryType(RANGE_FILTERED, true);
    m_reservoirGridPartManager->setFaultForceVisibilityForGeometryType(VISIBLE_WELL_FENCE_CELLS, true);
    m_reservoirGridPartManager->setFaultForceVisibilityForGeometryType(VISIBLE_WELL_FENCE_CELLS_OUTSIDE_RANGE_FILTER, true);
}

//--------------------------------------------------------------------------------------------------
/// 
//--------------------------------------------------------------------------------------------------
std::vector<RivCellSetEnum> RimEclipseView::visibleFaultGeometryTypes() const
{
    std::vector<RivCellSetEnum> faultParts;
    if (this->viewController() && this->viewController()->isVisibleCellsOveridden())
    {
        if (this->faultCollection()->showFaultsOutsideFilters())
        {
            faultParts.push_back(ACTIVE);
            faultParts.push_back(ALL_WELL_CELLS);
          
            if (this->showInactiveCells())
            {
                faultParts.push_back(INACTIVE);
            }
        }
        else
        {
            faultParts.push_back(OVERRIDDEN_CELL_VISIBILITY);
        }
    }
    else if (this->eclipsePropertyFilterCollection()->hasActiveFilters() && !faultCollection()->showFaultsOutsideFilters())
    {
        faultParts.push_back(PROPERTY_FILTERED);
        faultParts.push_back(PROPERTY_FILTERED_WELL_CELLS);

        if (this->showInactiveCells())
        {
            faultParts.push_back(INACTIVE);
            faultParts.push_back(RANGE_FILTERED_INACTIVE);
        }
    }
    else if (this->faultCollection()->showFaultsOutsideFilters())
    {
        faultParts.push_back(ACTIVE);
        faultParts.push_back(ALL_WELL_CELLS);
        /// Why are these added ? JJS -->
        faultParts.push_back(RANGE_FILTERED);
        faultParts.push_back(RANGE_FILTERED_WELL_CELLS);
        faultParts.push_back(VISIBLE_WELL_CELLS_OUTSIDE_RANGE_FILTER);
        faultParts.push_back(VISIBLE_WELL_FENCE_CELLS_OUTSIDE_RANGE_FILTER);
        /// <-- JJS

        if (this->showInactiveCells())
        {
            faultParts.push_back(INACTIVE);
            /// Why is this added ? JJS -->
            faultParts.push_back(RANGE_FILTERED_INACTIVE);
            /// <-- JJS
        }
    }
    else if (this->rangeFilterCollection()->hasActiveFilters() && this->wellCollection()->hasVisibleWellCells())
    {
        faultParts.push_back(RANGE_FILTERED);
        faultParts.push_back(RANGE_FILTERED_WELL_CELLS);
        faultParts.push_back(VISIBLE_WELL_CELLS_OUTSIDE_RANGE_FILTER);
        faultParts.push_back(VISIBLE_WELL_FENCE_CELLS_OUTSIDE_RANGE_FILTER);

        if (this->showInactiveCells())
        {
            faultParts.push_back(RANGE_FILTERED_INACTIVE);
        }
    }
    else if (!this->rangeFilterCollection()->hasActiveFilters() && this->wellCollection()->hasVisibleWellCells())
    {
        faultParts.push_back(VISIBLE_WELL_CELLS);
        faultParts.push_back(VISIBLE_WELL_FENCE_CELLS);
    }
    else if (this->rangeFilterCollection()->hasActiveFilters() && !this->wellCollection()->hasVisibleWellCells())
    {
        faultParts.push_back(RANGE_FILTERED);
        faultParts.push_back(RANGE_FILTERED_WELL_CELLS);

        if (this->showInactiveCells())
        {
            faultParts.push_back(RANGE_FILTERED_INACTIVE);
        }
    }
    else
    {
        faultParts.push_back(ACTIVE);
        faultParts.push_back(ALL_WELL_CELLS);

        if (this->showInactiveCells())
        {
            faultParts.push_back(INACTIVE);
            faultParts.push_back(RANGE_FILTERED_INACTIVE);
        }
    }

    return faultParts;
}

//--------------------------------------------------------------------------------------------------
/// 
//--------------------------------------------------------------------------------------------------
void RimEclipseView::updateFaultColors()
{
    // Update all fault geometry
    std::vector<RivCellSetEnum> faultGeometriesToRecolor = visibleFaultGeometryTypes();

    RimEclipseCellColors* faultResultColors = currentFaultResultColors();

    for (size_t i = 0; i < faultGeometriesToRecolor.size(); ++i)
    {
        if (this->hasUserRequestedAnimation() && this->cellEdgeResult()->hasResult())
        {
            m_reservoirGridPartManager->updateFaultCellEdgeResultColor(faultGeometriesToRecolor[i], m_currentTimeStep, faultResultColors, this->cellEdgeResult());
        }
        else
        {
            m_reservoirGridPartManager->updateFaultColors(faultGeometriesToRecolor[i], m_currentTimeStep, faultResultColors);
        }
    }
}


//--------------------------------------------------------------------------------------------------
/// 
//--------------------------------------------------------------------------------------------------
bool RimEclipseView::isTimeStepDependentDataVisible() const
{
    if (this->cellResult()->hasDynamicResult()) return true;

    if (this->eclipsePropertyFilterCollection()->hasActiveDynamicFilters()) return true;
        
    if (this->wellCollection->hasVisibleWellPipes()) return true;

    if (this->cellResult()->isTernarySaturationSelected()) return true;
    
    if (this->faultResultSettings->showCustomFaultResult())
    {
        if (this->faultResultSettings->customFaultResult()->hasDynamicResult()) return true;

        if (this->faultResultSettings->customFaultResult()->isTernarySaturationSelected()) return true;
    }

    return false;
}


//--------------------------------------------------------------------------------------------------
/// 
//--------------------------------------------------------------------------------------------------
RimEclipseCellColors* RimEclipseView::currentFaultResultColors()
{
    RimEclipseCellColors* faultResultColors = this->cellResult();

    if (this->faultResultSettings()->showCustomFaultResult())
    {
        faultResultColors = this->faultResultSettings()->customFaultResult();
    }

    return faultResultColors;
}

//--------------------------------------------------------------------------------------------------
/// 
//--------------------------------------------------------------------------------------------------
void RimEclipseView::resetLegendsInViewer()
{
    RimLegendConfig* cellResultNormalLegendConfig = this->cellResult()->legendConfig();
    if (cellResultNormalLegendConfig) cellResultNormalLegendConfig->recreateLegend();

    this->cellResult()->ternaryLegendConfig->recreateLegend();
    this->cellEdgeResult()->legendConfig->recreateLegend();

    m_viewer->removeAllColorLegends();
    
    if (cellResultNormalLegendConfig) m_viewer->addColorLegendToBottomLeftCorner(cellResultNormalLegendConfig->legend());

    m_viewer->addColorLegendToBottomLeftCorner(this->cellEdgeResult()->legendConfig->legend());
}

//--------------------------------------------------------------------------------------------------
/// 
//--------------------------------------------------------------------------------------------------
cvf::Transform* RimEclipseView::scaleTransform()
{
    return m_reservoirGridPartManager->scaleTransform();
}

//--------------------------------------------------------------------------------------------------
/// 
//--------------------------------------------------------------------------------------------------
RimCase* RimEclipseView::ownerCase()
{
    return eclipseCase();
}

//--------------------------------------------------------------------------------------------------
/// 
//--------------------------------------------------------------------------------------------------
RimEclipsePropertyFilterCollection* RimEclipseView::eclipsePropertyFilterCollection()
{
    if (m_overridePropertyFilterCollection)
    {
        return m_overridePropertyFilterCollection;
    }
    else
    {
        return m_propertyFilterCollection;
    }
}

//--------------------------------------------------------------------------------------------------
/// 
//--------------------------------------------------------------------------------------------------
const RimEclipsePropertyFilterCollection* RimEclipseView::eclipsePropertyFilterCollection() const
{
    if (m_overridePropertyFilterCollection)
    {
        return m_overridePropertyFilterCollection;
    }
    else
    {
        return m_propertyFilterCollection;
    }
}

//--------------------------------------------------------------------------------------------------
/// 
//--------------------------------------------------------------------------------------------------
void RimEclipseView::setOverridePropertyFilterCollection(RimEclipsePropertyFilterCollection* pfc)
{
    m_overridePropertyFilterCollection = pfc;

    this->scheduleGeometryRegen(PROPERTY_FILTERED);
    this->scheduleCreateDisplayModelAndRedraw();
}

//--------------------------------------------------------------------------------------------------
/// 
//--------------------------------------------------------------------------------------------------
void RimEclipseView::calculateCurrentTotalCellVisibility(cvf::UByteArray* totalVisibility)
{
    size_t gridCount = this->eclipseCase()->reservoirData()->gridCount();
    size_t cellCount = this->eclipseCase()->reservoirData()->mainGrid()->globalCellArray().size();

    totalVisibility->resize(cellCount);
    totalVisibility->setAll(false);

    for (size_t gridIdx = 0; gridIdx < gridCount; ++gridIdx)
    {
        RigGridBase * grid = this->eclipseCase()->reservoirData()->grid(gridIdx);
        int gridCellCount = static_cast<int>(grid->cellCount());

        for (size_t gpIdx = 0; gpIdx < m_visibleGridParts.size(); ++gpIdx)
        {
            cvf::cref<cvf::UByteArray> visibility =  m_reservoirGridPartManager->cellVisibility(m_visibleGridParts[gpIdx], gridIdx, m_currentTimeStep);

            for (int lcIdx = 0; lcIdx < gridCellCount; ++ lcIdx)
            {
                (*totalVisibility)[grid->reservoirCellIndex(lcIdx)] |= (*visibility)[lcIdx];
            }
        }
    }
}

//--------------------------------------------------------------------------------------------------
/// 
//--------------------------------------------------------------------------------------------------
bool RimEclipseView::showActiveCellsOnly()
{
    return !showInactiveCells;
}

//--------------------------------------------------------------------------------------------------
/// 
//--------------------------------------------------------------------------------------------------
void RimEclipseView::createPartCollectionFromSelection(cvf::Collection<cvf::Part>* parts)
{
    RiuSelectionManager* riuSelManager = RiuSelectionManager::instance();
    std::vector<RiuSelectionItem*> items;
    riuSelManager->selectedItems(items);

    for (size_t i = 0; i < items.size(); i++)
    {
        if (items[i]->type() == RiuSelectionItem::ECLIPSE_SELECTION_OBJECT)
        {
            RiuEclipseSelectionItem* eclipseSelItem = static_cast<RiuEclipseSelectionItem*>(items[i]);
            if (eclipseSelItem && eclipseSelItem->m_view == this)
            {
                CVF_ASSERT(eclipseSelItem->m_view->eclipseCase());
                CVF_ASSERT(eclipseSelItem->m_view->eclipseCase()->reservoirData());

                RivSingleCellPartGenerator partGen(eclipseSelItem->m_view->eclipseCase()->reservoirData(), eclipseSelItem->m_gridIndex, eclipseSelItem->m_cellIndex);

                cvf::ref<cvf::Part> part = partGen.createPart(eclipseSelItem->m_color);
                part->setTransform(this->scaleTransform());

                parts->push_back(part.p());
            }
        }
    }
}

//--------------------------------------------------------------------------------------------------
/// 
//--------------------------------------------------------------------------------------------------
void RimEclipseView::updateIconStateForFilterCollections()
{
    m_rangeFilterCollection()->updateIconState();
    m_rangeFilterCollection()->uiCapability()->updateConnectedEditors();

    // NB - notice that it is the filter collection managed by this view that the icon update applies to
    m_propertyFilterCollection()->updateIconState();
    m_propertyFilterCollection()->uiCapability()->updateConnectedEditors();
}

//--------------------------------------------------------------------------------------------------
/// 
//--------------------------------------------------------------------------------------------------
void RimEclipseView::axisLabels(cvf::String* xLabel, cvf::String* yLabel, cvf::String* zLabel)
{
    CVF_ASSERT(xLabel && yLabel && zLabel);

    *xLabel = "E(x)";
    *yLabel = "N(y)";
    *zLabel = "Z";
}

//--------------------------------------------------------------------------------------------------
/// 
//--------------------------------------------------------------------------------------------------
const RimPropertyFilterCollection* RimEclipseView::propertyFilterCollection() const
{
    return eclipsePropertyFilterCollection();
}<|MERGE_RESOLUTION|>--- conflicted
+++ resolved
@@ -944,11 +944,7 @@
         this->cellEdgeResult()->legendConfig->setAutomaticRanges(globalMin, globalMax, globalMin, globalMax);
 
         m_viewer->addColorLegendToBottomLeftCorner(this->cellEdgeResult()->legendConfig->legend());
-<<<<<<< HEAD
-        this->cellEdgeResult()->legendConfig->setTitle(cvfqt::Utils::toString(QString("Edge Results: \n") + this->cellEdgeResult()->resultVariable));
-=======
-        this->cellEdgeResult()->legendConfig->legend()->setTitle(cvfqt::Utils::toString(QString("Edge Results: \n") + this->cellEdgeResult()->resultVariable()));
->>>>>>> d9973743
+        this->cellEdgeResult()->legendConfig->setTitle(cvfqt::Utils::toString(QString("Edge Results: \n") + this->cellEdgeResult()->resultVariable()));
     }
     else
     {
