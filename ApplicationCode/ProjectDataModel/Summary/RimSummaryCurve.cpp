/////////////////////////////////////////////////////////////////////////////////
//
//  Copyright (C) 2016 Statoil ASA
//
//  ResInsight is free software: you can redistribute it and/or modify
//  it under the terms of the GNU General Public License as published by
//  the Free Software Foundation, either version 3 of the License, or
//  (at your option) any later version.
//
//  ResInsight is distributed in the hope that it will be useful, but WITHOUT ANY
//  WARRANTY; without even the implied warranty of MERCHANTABILITY or
//  FITNESS FOR A PARTICULAR PURPOSE.
//
//  See the GNU General Public License at <http://www.gnu.org/licenses/gpl.html>
//  for more details.
//
/////////////////////////////////////////////////////////////////////////////////

#include "RimSummaryCurve.h"

#include "RiaCurveMerger.h"
#include "RiaDefines.h"
#include "RiaGuiApplication.h"
#include "RiaPreferences.h"
#include "RiaStatisticsTools.h"

#include "RifReaderEclipseSummary.h"

#include "RimEclipseResultCase.h"
#include "RimEnsembleCurveSet.h"
#include "RimEnsembleCurveSetCollection.h"
#include "RimProject.h"
#include "RimSummaryAddress.h"
#include "RimSummaryCalculationCollection.h"
#include "RimSummaryCase.h"
#include "RimSummaryCaseCollection.h"
#include "RimSummaryCrossPlot.h"
#include "RimSummaryCurveAutoName.h"
#include "RimSummaryCurveCollection.h"
#include "RimSummaryFilter.h"
#include "RimSummaryPlot.h"
#include "RimSummaryPlotCollection.h"
#include "RimSummaryTimeAxisProperties.h"
#include "RimTools.h"

#include "RiuPlotMainWindow.h"
#include "RiuQwtPlotCurve.h"
#include "RiuSummaryCurveDefSelectionDialog.h"

#include "cafPdmUiComboBoxEditor.h"
#include "cafPdmUiListEditor.h"
#include "cafPdmUiPushButtonEditor.h"
#include "cafPdmUiTreeOrdering.h"

#include "qwt_date.h"
#include "qwt_plot.h"

#include "cafPdmUiLineEditor.h"
#include <QMessageBox>

CAF_PDM_SOURCE_INIT( RimSummaryCurve, "SummaryCurve" );

//--------------------------------------------------------------------------------------------------
///
//--------------------------------------------------------------------------------------------------
RimSummaryCurve::RimSummaryCurve()
{
    CAF_PDM_InitObject( "Summary Curve", ":/SummaryCurve16x16.png", "", "" );

    // Y Values

    CAF_PDM_InitFieldNoDefault( &m_yValuesSummaryCase, "SummaryCase", "Case", "", "", "" );
    m_yValuesSummaryCase.uiCapability()->setUiTreeChildrenHidden( true );
    m_yValuesSummaryCase.uiCapability()->setAutoAddingOptionFromValue( false );

    CAF_PDM_InitFieldNoDefault( &m_yValuesSummaryAddressUiField, "SelectedVariableDisplayVar", "Vector", "", "", "" );
    m_yValuesSummaryAddressUiField.xmlCapability()->disableIO();
    m_yValuesSummaryAddressUiField.uiCapability()->setUiEditorTypeName( caf::PdmUiLineEditor::uiEditorTypeName() );

    CAF_PDM_InitFieldNoDefault( &m_yValuesSummaryAddress, "SummaryAddress", "Summary Address", "", "", "" );
    m_yValuesSummaryAddress.uiCapability()->setUiHidden( true );
    m_yValuesSummaryAddress.uiCapability()->setUiTreeChildrenHidden( true );

    CAF_PDM_InitFieldNoDefault( &m_yPushButtonSelectSummaryAddress, "SelectAddress", "", "", "", "" );
    caf::PdmUiPushButtonEditor::configureEditorForField( &m_yPushButtonSelectSummaryAddress );
    m_yPushButtonSelectSummaryAddress.uiCapability()->setUiLabelPosition( caf::PdmUiItemInfo::HIDDEN );
    m_yPushButtonSelectSummaryAddress = false;

    m_yValuesSummaryAddress = new RimSummaryAddress;

    // X Values

    CAF_PDM_InitFieldNoDefault( &m_xValuesSummaryCase, "SummaryCaseX", "Case", "", "", "" );
    m_xValuesSummaryCase.uiCapability()->setUiTreeChildrenHidden( true );
    m_xValuesSummaryCase.uiCapability()->setAutoAddingOptionFromValue( false );

    CAF_PDM_InitFieldNoDefault( &m_xValuesSummaryAddressUiField, "SelectedVariableDisplayVarX", "Vector", "", "", "" );
    m_xValuesSummaryAddressUiField.xmlCapability()->disableIO();
    m_xValuesSummaryAddressUiField.uiCapability()->setUiEditorTypeName( caf::PdmUiLineEditor::uiEditorTypeName() );

    CAF_PDM_InitFieldNoDefault( &m_xValuesSummaryAddress, "SummaryAddressX", "Summary Address", "", "", "" );
    m_xValuesSummaryAddress.uiCapability()->setUiHidden( true );
    m_xValuesSummaryAddress.uiCapability()->setUiTreeChildrenHidden( true );

    CAF_PDM_InitFieldNoDefault( &m_xPushButtonSelectSummaryAddress, "SelectAddressX", "", "", "", "" );
    caf::PdmUiPushButtonEditor::configureEditorForField( &m_xPushButtonSelectSummaryAddress );
    m_xPushButtonSelectSummaryAddress.uiCapability()->setUiLabelPosition( caf::PdmUiItemInfo::HIDDEN );

    m_xPushButtonSelectSummaryAddress = false;

    m_xValuesSummaryAddress = new RimSummaryAddress;

    // Other members

    CAF_PDM_InitFieldNoDefault( &m_plotAxis, "PlotAxis", "Axis", "", "", "" );

    CAF_PDM_InitFieldNoDefault( &m_curveNameConfig, "SummaryCurveNameConfig", "SummaryCurveNameConfig", "", "", "" );
    m_curveNameConfig.uiCapability()->setUiHidden( true );
    m_curveNameConfig.uiCapability()->setUiTreeChildrenHidden( true );

    m_curveNameConfig = new RimSummaryCurveAutoName;

    CAF_PDM_InitField( &m_isTopZWithinCategory, "isTopZWithinCategory", false, "", "", "", "" );
    m_isTopZWithinCategory.uiCapability()->setUiHidden( true );

    m_symbolSkipPixelDistance = 10.0f;
    m_curveThickness          = 2;

    CAF_PDM_InitFieldNoDefault( &m_yValuesSummaryFilter_OBSOLETE, "VarListFilter", "Filter", "", "", "" );
    m_yValuesSummaryFilter_OBSOLETE.uiCapability()->setUiTreeChildrenHidden( true );
    m_yValuesSummaryFilter_OBSOLETE.uiCapability()->setUiHidden( true );
    m_yValuesSummaryFilter_OBSOLETE.xmlCapability()->setIOWritable( false );
    m_yValuesSummaryFilter_OBSOLETE = new RimSummaryFilter;

    CAF_PDM_InitFieldNoDefault( &m_xValuesSummaryFilter_OBSOLETE, "VarListFilterX", "Filter", "", "", "" );
    m_xValuesSummaryFilter_OBSOLETE.uiCapability()->setUiTreeChildrenHidden( true );
    m_xValuesSummaryFilter_OBSOLETE.uiCapability()->setUiHidden( true );
    m_xValuesSummaryFilter_OBSOLETE.xmlCapability()->setIOWritable( false );
    m_xValuesSummaryFilter_OBSOLETE = new RimSummaryFilter;
}

//--------------------------------------------------------------------------------------------------
///
//--------------------------------------------------------------------------------------------------
RimSummaryCurve::~RimSummaryCurve() {}

//--------------------------------------------------------------------------------------------------
///
//--------------------------------------------------------------------------------------------------
void RimSummaryCurve::setSummaryCaseY( RimSummaryCase* sumCase )
{
    if ( m_yValuesSummaryCase != sumCase )
    {
        m_qwtPlotCurve->clearErrorBars();
    }

    m_yValuesSummaryCase = sumCase;
}

//--------------------------------------------------------------------------------------------------
///
//--------------------------------------------------------------------------------------------------
RimSummaryCase* RimSummaryCurve::summaryCaseY() const
{
    return m_yValuesSummaryCase();
}

//--------------------------------------------------------------------------------------------------
///
//--------------------------------------------------------------------------------------------------
RifEclipseSummaryAddress RimSummaryCurve::summaryAddressX() const
{
    return m_xValuesSummaryAddress->address();
}

//--------------------------------------------------------------------------------------------------
///
//--------------------------------------------------------------------------------------------------
void RimSummaryCurve::setSummaryAddressX( const RifEclipseSummaryAddress& address )
{
    m_xValuesSummaryAddress->setAddress( address );

    // TODO: Should interpolation be computed similar to RimSummaryCurve::setSummaryAddressY
}

//--------------------------------------------------------------------------------------------------
///
//--------------------------------------------------------------------------------------------------
RifEclipseSummaryAddress RimSummaryCurve::summaryAddressY() const
{
    return m_yValuesSummaryAddress->address();
}

//--------------------------------------------------------------------------------------------------
///
//--------------------------------------------------------------------------------------------------
void RimSummaryCurve::setSummaryAddressYAndApplyInterpolation( const RifEclipseSummaryAddress& address )
{
    setSummaryAddressY( address );

    calculateCurveInterpolationFromAddress();
}

//--------------------------------------------------------------------------------------------------
///
//--------------------------------------------------------------------------------------------------
void RimSummaryCurve::setSummaryAddressY( const RifEclipseSummaryAddress& address )
{
    if ( m_yValuesSummaryAddress->address() != address )
    {
        m_qwtPlotCurve->clearErrorBars();
    }

    m_yValuesSummaryAddress->setAddress( address );
}

//--------------------------------------------------------------------------------------------------
///
//--------------------------------------------------------------------------------------------------
std::string RimSummaryCurve::unitNameY() const
{
    RifSummaryReaderInterface* reader = valuesSummaryReaderY();
    if ( reader ) return reader->unitName( this->summaryAddressY() );

    return "";
}

//--------------------------------------------------------------------------------------------------
///
//--------------------------------------------------------------------------------------------------
std::string RimSummaryCurve::unitNameX() const
{
    RifSummaryReaderInterface* reader = valuesSummaryReaderX();
    if ( reader ) return reader->unitName( this->summaryAddressX() );

    return "";
}

//--------------------------------------------------------------------------------------------------
///
//--------------------------------------------------------------------------------------------------
std::vector<double> RimSummaryCurve::valuesY() const
{
    std::vector<double> values;

    RifSummaryReaderInterface* reader = valuesSummaryReaderY();

    if ( !reader ) return values;

    RifEclipseSummaryAddress addr = m_yValuesSummaryAddress()->address();
    reader->values( addr, &values );

    RimSummaryPlot* plot = nullptr;
    firstAncestorOrThisOfTypeAsserted( plot );
    bool isNormalized = plot->isNormalizationEnabled();
    if ( isNormalized )
    {
        auto   minMaxPair = std::minmax_element( values.begin(), values.end() );
        double min        = *minMaxPair.first;
        double max        = *minMaxPair.second;
        double range      = max - min;

        for ( double& v : values )
        {
            v = ( v - min ) / range;
        }
    }

    return values;
}

//--------------------------------------------------------------------------------------------------
///
//--------------------------------------------------------------------------------------------------
RifEclipseSummaryAddress RimSummaryCurve::errorSummaryAddressY() const
{
    auto addr = summaryAddressY();
    addr.setAsErrorResult();
    return addr;
}

//--------------------------------------------------------------------------------------------------
///
//--------------------------------------------------------------------------------------------------
std::vector<double> RimSummaryCurve::errorValuesY() const
{
    std::vector<double> values;

    RifSummaryReaderInterface* reader = valuesSummaryReaderY();

    if ( !reader ) return values;

    RifEclipseSummaryAddress addr = errorSummaryAddressY();
    if ( reader->hasAddress( addr ) )
    {
        reader->values( addr, &values );
    }

    return values;
}

//--------------------------------------------------------------------------------------------------
///
//--------------------------------------------------------------------------------------------------
std::vector<double> RimSummaryCurve::valuesX() const
{
    std::vector<double> values;

    if ( m_xValuesSummaryCase() && m_xValuesSummaryCase()->summaryReader() )
    {
        RifSummaryReaderInterface* reader = m_xValuesSummaryCase()->summaryReader();

        RifEclipseSummaryAddress addr = m_xValuesSummaryAddress()->address();
        reader->values( addr, &values );
    }

    return values;
}

//--------------------------------------------------------------------------------------------------
///
//--------------------------------------------------------------------------------------------------
const std::vector<time_t>& RimSummaryCurve::timeStepsY() const
{
    static std::vector<time_t> emptyVector;
    RifSummaryReaderInterface* reader = valuesSummaryReaderY();

    if ( !reader ) return emptyVector;

    RifEclipseSummaryAddress addr = m_yValuesSummaryAddress()->address();

    return reader->timeSteps( addr );
}

//--------------------------------------------------------------------------------------------------
///
//--------------------------------------------------------------------------------------------------
void RimSummaryCurve::setSummaryCaseX( RimSummaryCase* sumCase )
{
    m_xValuesSummaryCase = sumCase;
}

//--------------------------------------------------------------------------------------------------
///
//--------------------------------------------------------------------------------------------------
RimSummaryCase* RimSummaryCurve::summaryCaseX() const
{
    return m_xValuesSummaryCase();
}

//--------------------------------------------------------------------------------------------------
///
//--------------------------------------------------------------------------------------------------
void RimSummaryCurve::setLeftOrRightAxisY( RiaDefines::PlotAxis plotAxis )
{
    m_plotAxis = plotAxis;
}

//--------------------------------------------------------------------------------------------------
///
//--------------------------------------------------------------------------------------------------
RiaDefines::PlotAxis RimSummaryCurve::axisY() const
{
    return m_plotAxis();
}

//--------------------------------------------------------------------------------------------------
///
//--------------------------------------------------------------------------------------------------
QList<caf::PdmOptionItemInfo> RimSummaryCurve::calculateValueOptions( const caf::PdmFieldHandle* fieldNeedingOptions,
                                                                      bool*                      useOptionsOnly )
{
    QList<caf::PdmOptionItemInfo> options = this->RimPlotCurve::calculateValueOptions( fieldNeedingOptions,
                                                                                       useOptionsOnly );
    if ( !options.isEmpty() ) return options;

    if ( fieldNeedingOptions == &m_yValuesSummaryCase || fieldNeedingOptions == &m_xValuesSummaryCase )
    {
        RimProject* proj = RiaApplication::instance()->project();

        std::vector<RimSummaryCase*> cases = proj->allSummaryCases();

        cases.push_back( proj->calculationCollection->calculationSummaryCase() );

        for ( RimSummaryCase* rimCase : cases )
        {
            options.push_back( caf::PdmOptionItemInfo( rimCase->caseName(), rimCase ) );
        }

        if ( options.size() > 0 )
        {
            options.push_front( caf::PdmOptionItemInfo( "None", nullptr ) );
        }
    }
    else if ( &m_yValuesSummaryAddressUiField == fieldNeedingOptions )
    {
        appendOptionItemsForSummaryAddresses( &options, m_yValuesSummaryCase(), nullptr );
    }
    else if ( &m_xValuesSummaryAddressUiField == fieldNeedingOptions )
    {
        appendOptionItemsForSummaryAddresses( &options, m_xValuesSummaryCase(), nullptr );
    }
    return options;
}

//--------------------------------------------------------------------------------------------------
///
//--------------------------------------------------------------------------------------------------
QString RimSummaryCurve::createCurveAutoName()
{
    RimSummaryPlot* plot = nullptr;
    firstAncestorOrThisOfTypeAsserted( plot );

    const RimSummaryPlotNameHelper* nameHelper = plot->activePlotTitleHelperAllCurves();
    QString curveName = m_curveNameConfig->curveNameY( m_yValuesSummaryAddress->address(), nameHelper );
    if ( curveName.isEmpty() )
    {
        curveName = m_curveNameConfig->curveNameY( m_yValuesSummaryAddress->address(), nullptr );
    }

    if ( isCrossPlotCurve() )
    {
        QString curveNameX = m_curveNameConfig->curveNameX( m_xValuesSummaryAddress->address(), nameHelper );
        if ( curveNameX.isEmpty() )
        {
            curveNameX = m_curveNameConfig->curveNameX( m_xValuesSummaryAddress->address(), nullptr );
        }

        if ( !curveName.isEmpty() || !curveNameX.isEmpty() )
        {
            curveName += " | " + curveNameX;
        }
    }

    if ( curveName.isEmpty() )
    {
        curveName = "Curve Name Placeholder";
    }

    return curveName;
}

//--------------------------------------------------------------------------------------------------
///
//--------------------------------------------------------------------------------------------------
void RimSummaryCurve::updateZoomInParentPlot()
{
    RimSummaryPlot* plot = nullptr;
    firstAncestorOrThisOfTypeAsserted( plot );

    plot->updateZoomInQwt();
}

//--------------------------------------------------------------------------------------------------
///
//--------------------------------------------------------------------------------------------------
void RimSummaryCurve::onLoadDataAndUpdate( bool updateParentPlot )
{
    this->RimPlotCurve::updateCurvePresentation( updateParentPlot );

    m_yValuesSummaryAddressUiField = m_yValuesSummaryAddress->address();
    m_xValuesSummaryAddressUiField = m_xValuesSummaryAddress->address();

    updateConnectedEditors();

    setZIndexFromCurveInfo();

    if ( isCurveVisible() )
    {
        std::vector<double> curveValuesY = this->valuesY();

        RimSummaryPlot* plot = nullptr;
        firstAncestorOrThisOfTypeAsserted( plot );
        bool isLogCurve = plot->isLogarithmicScaleEnabled( this->axisY() );

        bool shouldPopulateViewWithEmptyData = false;

        if ( isCrossPlotCurve() )
        {
            auto curveValuesX    = this->valuesX();
            auto curveTimeStepsX = timeStepsX();

            auto curveTimeStepsY = timeStepsY();

            if ( curveValuesY.empty() || curveValuesX.empty() )
            {
                shouldPopulateViewWithEmptyData = true;
            }
            else
            {
                RiaTimeHistoryCurveMerger curveMerger;
                curveMerger.addCurveData( curveTimeStepsX, curveValuesX );
                curveMerger.addCurveData( curveTimeStepsY, curveValuesY );
                curveMerger.computeInterpolatedValues();

                if ( curveMerger.allXValues().size() > 0 )
                {
                    m_qwtPlotCurve->setSamplesFromXValuesAndYValues( curveMerger.interpolatedYValuesForAllXValues( 0 ),
                                                                     curveMerger.interpolatedYValuesForAllXValues( 1 ),
                                                                     isLogCurve );
                }
                else
                {
                    shouldPopulateViewWithEmptyData = true;
                }
            }
        }
        else
        {
            std::vector<time_t> curveTimeStepsY = this->timeStepsY();
            if ( curveTimeStepsY.size() > 0 && curveTimeStepsY.size() == curveValuesY.size() )
            {
                if ( plot->timeAxisProperties()->timeMode() == RimSummaryTimeAxisProperties::DATE )
                {
<<<<<<< HEAD
                    auto reader     = summaryCaseY()->summaryReader();
                    auto errAddress = reader->errorAddress( summaryAddressY() );
                    if ( errAddress.isValid() )
                    {
                        std::vector<double> errValues;
                        reader->values( errAddress, &errValues );
                        m_qwtPlotCurve->setSamplesFromTimeTAndYValues( curveTimeStepsY,
                                                                       curveValuesY,
                                                                       errValues,
                                                                       isLogCurve );
                    }
                    else
                    {
                        m_qwtPlotCurve->setSamplesFromTimeTAndYValues( curveTimeStepsY, curveValuesY, isLogCurve );
=======
                    auto reader = summaryCaseY()->summaryReader();
                    if (reader)
                    {
                        auto errAddress = reader->errorAddress(summaryAddressY());
                        if (errAddress.isValid())
                        {
                            std::vector<double> errValues;
                            reader->values(errAddress, &errValues);
                            m_qwtPlotCurve->setSamplesFromTimeTAndYValues(curveTimeStepsY, curveValuesY, errValues, isLogCurve);
                        }
                        else
                        {
                            m_qwtPlotCurve->setSamplesFromTimeTAndYValues(curveTimeStepsY, curveValuesY, isLogCurve);
                        }
>>>>>>> 1cb17203
                    }
                }
                else
                {
                    double timeScale = plot->timeAxisProperties()->fromTimeTToDisplayUnitScale();

                    std::vector<double> timeFromSimulationStart;
                    if ( curveTimeStepsY.size() )
                    {
                        time_t startDate = curveTimeStepsY[0];
                        for ( const auto& date : curveTimeStepsY )
                        {
                            timeFromSimulationStart.push_back( timeScale * ( date - startDate ) );
                        }
                    }

                    m_qwtPlotCurve->setSamplesFromXValuesAndYValues( timeFromSimulationStart, curveValuesY, isLogCurve );
                }
            }
            else
            {
                shouldPopulateViewWithEmptyData = true;
            }
        }

        if ( shouldPopulateViewWithEmptyData )
        {
            m_qwtPlotCurve->setSamplesFromXValuesAndYValues( std::vector<double>(), std::vector<double>(), isLogCurve );
        }

        if ( updateParentPlot && m_parentQwtPlot )
        {
            updateZoomInParentPlot();
            m_parentQwtPlot->replot();
        }

        m_qwtPlotCurve->showErrorBars( m_showErrorBars );
    }

    if ( updateParentPlot ) updateQwtPlotAxis();
}

//--------------------------------------------------------------------------------------------------
///
//--------------------------------------------------------------------------------------------------
void RimSummaryCurve::updateLegendsInPlot()
{
    RimSummaryPlot* plot = nullptr;
    firstAncestorOrThisOfTypeAsserted( plot );
    plot->updateAllLegendItems();
}

//--------------------------------------------------------------------------------------------------
///
//--------------------------------------------------------------------------------------------------
void RimSummaryCurve::defineUiTreeOrdering( caf::PdmUiTreeOrdering& uiTreeOrdering, QString uiConfigName /*= ""*/ )
{
    RimPlotCurve::defineUiTreeOrdering( uiTreeOrdering, uiConfigName );

    // Reset dynamic icon
    this->setUiIcon( caf::QIconProvider() );
    // Get static one
    caf::QIconProvider iconProvider = this->uiIconProvider();
    if ( iconProvider.isNull() ) return;

    QIcon icon = iconProvider.icon();

    RimSummaryCurveCollection* coll = nullptr;
    this->firstAncestorOrThisOfType( coll );
    if ( coll && coll->curveForSourceStepping() == this )
    {
        QPixmap  combined = icon.pixmap( 16, 16 );
        QPainter painter( &combined );
        QPixmap  updownpixmap( ":/StepUpDownCorner16x16.png" );
        painter.drawPixmap( 0, 0, updownpixmap );
        iconProvider.setPixmap( combined );
        setUiIcon( iconProvider );
    }
}

//--------------------------------------------------------------------------------------------------
///
//--------------------------------------------------------------------------------------------------
void RimSummaryCurve::defineEditorAttribute( const caf::PdmFieldHandle* field,
                                             QString                    uiConfigName,
                                             caf::PdmUiEditorAttribute* attribute )
{
    if ( &m_yPushButtonSelectSummaryAddress == field || &m_xPushButtonSelectSummaryAddress == field )
    {
        caf::PdmUiPushButtonEditorAttribute* attrib = dynamic_cast<caf::PdmUiPushButtonEditorAttribute*>( attribute );
        if ( attrib )
        {
            attrib->m_buttonText = "...";
        }
    }

    if ( &m_yValuesSummaryAddressUiField == field || &m_xValuesSummaryAddressUiField == field )
    {
        auto* attrib = dynamic_cast<caf::PdmUiLineEditorAttribute*>( attribute );
        if ( attrib )
        {
            attrib->completerCaseSensitivity = Qt::CaseInsensitive;
        }
    }
}

//--------------------------------------------------------------------------------------------------
///
//--------------------------------------------------------------------------------------------------
void RimSummaryCurve::defineUiOrdering( QString uiConfigName, caf::PdmUiOrdering& uiOrdering )
{
    RimPlotCurve::updateOptionSensitivity();

    {
        QString curveDataGroupName = "Summary Vector";
        if ( isCrossPlotCurve() ) curveDataGroupName += " Y";
        caf::PdmUiGroup* curveDataGroup = uiOrdering.addNewGroupWithKeyword( curveDataGroupName, "Summary Vector Y" );
        curveDataGroup->add( &m_yValuesSummaryCase, {true, 3, 1} );
        curveDataGroup->add( &m_yValuesSummaryAddressUiField, {true, 2, 1} );
        curveDataGroup->add( &m_yPushButtonSelectSummaryAddress, {false, 1, 0} );
        curveDataGroup->add( &m_plotAxis, {true, 3, 1} );

        if ( isCrossPlotCurve() )
            m_showErrorBars = false;
        else
            curveDataGroup->add( &m_showErrorBars );
    }

    if ( isCrossPlotCurve() )
    {
        caf::PdmUiGroup* curveDataGroup = uiOrdering.addNewGroup( "Summary Vector X" );
        curveDataGroup->add( &m_xValuesSummaryCase, {true, 3, 1} );
        curveDataGroup->add( &m_xValuesSummaryAddressUiField, {true, 2, 1} );
        curveDataGroup->add( &m_xPushButtonSelectSummaryAddress, {false, 1, 0} );
    }

    caf::PdmUiGroup* appearanceGroup = uiOrdering.addNewGroup( "Appearance" );
    RimPlotCurve::appearanceUiOrdering( *appearanceGroup );

    caf::PdmUiGroup* nameGroup = uiOrdering.addNewGroup( "Curve Name" );
    nameGroup->setCollapsedByDefault( true );
    nameGroup->add( &m_showLegend );
    RimPlotCurve::curveNameUiOrdering( *nameGroup );

    if ( m_isUsingAutoName )
    {
        m_curveNameConfig->uiOrdering( uiConfigName, *nameGroup );
    }

    uiOrdering.skipRemainingFields(); // For now.
}

//--------------------------------------------------------------------------------------------------
///
//--------------------------------------------------------------------------------------------------
void RimSummaryCurve::appendOptionItemsForSummaryAddresses( QList<caf::PdmOptionItemInfo>* options,
                                                            RimSummaryCase*                summaryCase,
                                                            RimSummaryFilter*              summaryFilter )
{
    if ( summaryCase )
    {
        RifSummaryReaderInterface* reader = summaryCase->summaryReader();
        if ( reader )
        {
            const std::set<RifEclipseSummaryAddress> allAddresses = reader->allResultAddresses();

            for ( auto& address : allAddresses )
            {
                if ( address.isErrorResult() ) continue;
                if ( summaryFilter && !summaryFilter->isIncludedByFilter( address ) ) continue;

                std::string name = address.uiText();
                QString     s    = QString::fromStdString( name );
                options->push_back( caf::PdmOptionItemInfo( s, QVariant::fromValue( address ) ) );
            }
        }

        options->push_front( caf::PdmOptionItemInfo( RiaDefines::undefinedResultName(),
                                                     QVariant::fromValue( RifEclipseSummaryAddress() ) ) );
    }
}

//--------------------------------------------------------------------------------------------------
///
//--------------------------------------------------------------------------------------------------
void RimSummaryCurve::setZIndexFromCurveInfo()
{
    auto sumAddr = summaryAddressY();
    auto sumCase = summaryCaseY();

    double zOrder = 0.0;

    if ( sumCase && sumAddr.isValid() )
    {
        if ( sumCase->isObservedData() )
        {
            zOrder = RiuQwtPlotCurve::Z_SINGLE_CURVE_OBSERVED;
        }
        else if ( sumAddr.category() == RifEclipseSummaryAddress::SUMMARY_ENSEMBLE_STATISTICS )
        {
            zOrder = RiuQwtPlotCurve::Z_ENSEMBLE_STAT_CURVE;
        }
        else if ( sumCase->ensemble() )
        {
            zOrder = RiuQwtPlotCurve::Z_ENSEMBLE_CURVE;
        }
        else
        {
            zOrder = RiuQwtPlotCurve::Z_SINGLE_CURVE_NON_OBSERVED;
        }
    }

    if ( m_isTopZWithinCategory )
    {
        zOrder += 1.0;
    }

    setZOrder( zOrder );
}

//--------------------------------------------------------------------------------------------------
///
//--------------------------------------------------------------------------------------------------
void RimSummaryCurve::updateQwtPlotAxis()
{
    if ( m_qwtPlotCurve )
    {
        if ( this->axisY() == RiaDefines::PLOT_AXIS_LEFT )
        {
            m_qwtPlotCurve->setYAxis( QwtPlot::yLeft );
        }
        else
        {
            m_qwtPlotCurve->setYAxis( QwtPlot::yRight );
        }
    }
}

//--------------------------------------------------------------------------------------------------
///
//--------------------------------------------------------------------------------------------------
void RimSummaryCurve::applyCurveAutoNameSettings( const RimSummaryCurveAutoName& autoNameSettings )
{
    m_curveNameConfig->applySettings( autoNameSettings );
}

//--------------------------------------------------------------------------------------------------
///
//--------------------------------------------------------------------------------------------------
QString RimSummaryCurve::curveExportDescription( const RifEclipseSummaryAddress& address ) const
{
    auto addr = address.isValid() ? address : m_yValuesSummaryAddress->address();

    RimEnsembleCurveSetCollection* coll;
    firstAncestorOrThisOfType( coll );

    auto curveSet = coll ? coll->findRimCurveSetFromQwtCurve( m_qwtPlotCurve ) : nullptr;
    auto group    = curveSet ? curveSet->summaryCaseCollection() : nullptr;

    auto addressUiText = addr.uiText();
    if ( addr.category() == RifEclipseSummaryAddress::SUMMARY_ENSEMBLE_STATISTICS )
    {
        addressUiText = RiaStatisticsTools::replacePercentileByPValueText( QString::fromStdString( addressUiText ) )
                            .toStdString();
    }

    if ( group && group->isEnsemble() )
    {
        return QString( "%1.%2.%3" )
            .arg( QString::fromStdString( addressUiText ) )
            .arg( m_yValuesSummaryCase->caseName() )
            .arg( group->name() );
    }
    else
    {
        return QString( "%1.%2" ).arg( QString::fromStdString( addressUiText ) ).arg( m_yValuesSummaryCase->caseName() );
    }
}

//--------------------------------------------------------------------------------------------------
///
//--------------------------------------------------------------------------------------------------
void RimSummaryCurve::setCurveAppearanceFromCaseType()
{
    if ( m_yValuesSummaryCase )
    {
        if ( m_yValuesSummaryCase->isObservedData() )
        {
            setLineStyle( RiuQwtPlotCurve::STYLE_NONE );
            setSymbol( RiuQwtSymbol::SYMBOL_XCROSS );

            return;
        }
    }

    if ( m_yValuesSummaryAddress && m_yValuesSummaryAddress->address().isHistoryQuantity() )
    {
        RiaPreferences* prefs = RiaApplication::instance()->preferences();

        if ( prefs->defaultSummaryHistoryCurveStyle() == RiaPreferences::SYMBOLS )
        {
            setSymbol( RiuQwtSymbol::SYMBOL_XCROSS );
            setLineStyle( RiuQwtPlotCurve::STYLE_NONE );
        }
        else if ( prefs->defaultSummaryHistoryCurveStyle() == RiaPreferences::SYMBOLS_AND_LINES )
        {
            setSymbol( RiuQwtSymbol::SYMBOL_XCROSS );
            setLineStyle( RiuQwtPlotCurve::STYLE_SOLID );
        }
        else if ( prefs->defaultSummaryHistoryCurveStyle() == RiaPreferences::LINES )
        {
            setSymbol( RiuQwtSymbol::SYMBOL_NONE );
            setLineStyle( RiuQwtPlotCurve::STYLE_SOLID );
        }

        return;
    }
}

//--------------------------------------------------------------------------------------------------
///
//--------------------------------------------------------------------------------------------------
void RimSummaryCurve::markCachedDataForPurge()
{
    auto reader = valuesSummaryReaderY();
    if ( reader ) reader->markForCachePurge( m_yValuesSummaryAddress->address() );
}

//--------------------------------------------------------------------------------------------------
///
//--------------------------------------------------------------------------------------------------
void RimSummaryCurve::setAsTopZWithinCategory( bool enable )
{
    m_isTopZWithinCategory = enable;
}

//--------------------------------------------------------------------------------------------------
///
//--------------------------------------------------------------------------------------------------
void RimSummaryCurve::fieldChangedByUi( const caf::PdmFieldHandle* changedField,
                                        const QVariant&            oldValue,
                                        const QVariant&            newValue )
{
    this->RimPlotCurve::fieldChangedByUi( changedField, oldValue, newValue );

    RimSummaryPlot* plot = nullptr;
    firstAncestorOrThisOfType( plot );
    CVF_ASSERT( plot );

    bool loadAndUpdate                     = false;
    bool crossPlotTestForMatchingTimeSteps = false;

    if ( changedField == &m_yValuesSummaryAddressUiField )
    {
        m_yValuesSummaryAddress->setAddress( m_yValuesSummaryAddressUiField() );

        this->calculateCurveInterpolationFromAddress();

        loadAndUpdate = true;
    }
    else if ( changedField == &m_xValuesSummaryAddressUiField )
    {
        m_xValuesSummaryAddress->setAddress( m_xValuesSummaryAddressUiField() );

        this->calculateCurveInterpolationFromAddress();

        loadAndUpdate = true;
    }
    else if ( &m_showCurve == changedField )
    {
        plot->updateAxes();
        plot->updatePlotTitle();
        plot->updateConnectedEditors();

        RiuPlotMainWindow* mainPlotWindow = RiaGuiApplication::instance()->mainPlotWindow();
        mainPlotWindow->updateSummaryPlotToolBar();

        if ( m_showCurve() == true )
        {
            plot->summaryCurveCollection()->setCurveAsTopZWithinCategory( this );
        }
    }
    else if ( changedField == &m_plotAxis )
    {
        updateQwtPlotAxis();

        plot->updateAxes();
    }
    else if ( changedField == &m_yValuesSummaryCase )
    {
        PdmObjectHandle* oldVal = oldValue.value<caf::PdmPointer<PdmObjectHandle>>().rawPtr();
        if ( oldVal == nullptr && m_yValuesSummaryCase->isObservedData() )
        {
            // If no previous case selected and observed data, use symbols to indicate observed data curve
            setLineStyle( RiuQwtPlotCurve::STYLE_NONE );
            setSymbol( RiuQwtSymbol::SYMBOL_XCROSS );
        }
        plot->updateCaseNameHasChanged();
        this->onLoadDataAndUpdate( true );
    }
    else if ( changedField == &m_yPushButtonSelectSummaryAddress )
    {
        RiuSummaryCurveDefSelectionDialog dlg( nullptr );
        RimSummaryCase*                   candidateCase    = m_yValuesSummaryCase();
        RifEclipseSummaryAddress          candicateAddress = m_yValuesSummaryAddress->address();

        if ( candidateCase == nullptr )
        {
            candidateCase = m_xValuesSummaryCase();
        }

        if ( !candicateAddress.isValid() )
        {
            candicateAddress = m_xValuesSummaryAddress->address();
        }

        dlg.hideEnsembles();
        dlg.setCaseAndAddress( candidateCase, candicateAddress );

        if ( dlg.exec() == QDialog::Accepted )
        {
            auto curveSelection = dlg.curveSelection();
            if ( curveSelection.size() > 0 )
            {
                m_yValuesSummaryCase = curveSelection[0].summaryCase();
                m_yValuesSummaryAddress->setAddress( curveSelection[0].summaryAddress() );

                crossPlotTestForMatchingTimeSteps = true;
                loadAndUpdate                     = true;
            }
        }

        m_yPushButtonSelectSummaryAddress = false;
    }
    else if ( changedField == &m_xPushButtonSelectSummaryAddress )
    {
        RiuSummaryCurveDefSelectionDialog dlg( nullptr );
        RimSummaryCase*                   candidateCase    = m_xValuesSummaryCase();
        RifEclipseSummaryAddress          candicateAddress = m_xValuesSummaryAddress->address();

        if ( candidateCase == nullptr )
        {
            candidateCase = m_yValuesSummaryCase();
        }

        if ( !candicateAddress.isValid() )
        {
            candicateAddress = m_yValuesSummaryAddress->address();
        }

        dlg.hideEnsembles();
        dlg.setCaseAndAddress( candidateCase, candicateAddress );

        if ( dlg.exec() == QDialog::Accepted )
        {
            auto curveSelection = dlg.curveSelection();
            if ( curveSelection.size() > 0 )
            {
                m_xValuesSummaryCase = curveSelection[0].summaryCase();
                m_xValuesSummaryAddress->setAddress( curveSelection[0].summaryAddress() );

                crossPlotTestForMatchingTimeSteps = true;
                loadAndUpdate                     = true;
            }
        }

        m_xPushButtonSelectSummaryAddress = false;
    }

    if ( crossPlotTestForMatchingTimeSteps )
    {
        auto curveValuesX    = this->valuesX();
        auto curveTimeStepsX = timeStepsX();

        auto curveValuesY    = this->valuesY();
        auto curveTimeStepsY = timeStepsY();

        if ( !curveValuesX.empty() && !curveValuesY.empty() )
        {
            RiaTimeHistoryCurveMerger curveMerger;
            curveMerger.addCurveData( curveTimeStepsX, curveValuesX );
            curveMerger.addCurveData( curveTimeStepsY, curveValuesY );
            curveMerger.computeInterpolatedValues();

            if ( curveMerger.validIntervalsForAllXValues().size() == 0 )
            {
                QString description;

                {
                    QDateTime first = QDateTime::fromTime_t( curveTimeStepsX.front() );
                    QDateTime last  = QDateTime::fromTime_t( curveTimeStepsX.back() );

                    std::vector<QDateTime> timeSteps;
                    timeSteps.push_back( first );
                    timeSteps.push_back( last );

                    QString formatString = RiaQDateTimeTools::createTimeFormatStringFromDates( timeSteps );

                    description += QString( "Time step range for X : '%1' - '%2'" )
                                       .arg( first.toString( formatString ) )
                                       .arg( last.toString( formatString ) );
                }

                {
                    QDateTime first = QDateTime::fromTime_t( curveTimeStepsY.front() );
                    QDateTime last  = QDateTime::fromTime_t( curveTimeStepsY.back() );

                    std::vector<QDateTime> timeSteps;
                    timeSteps.push_back( first );
                    timeSteps.push_back( last );

                    QString formatString = RiaQDateTimeTools::createTimeFormatStringFromDates( timeSteps );

                    description += "\n";
                    description += QString( "Time step range for Y : '%1' - '%2'" )
                                       .arg( first.toString( formatString ) )
                                       .arg( last.toString( formatString ) );
                }

                QMessageBox::warning( nullptr, "Detected no overlapping time steps", description );
            }
        }
    }

    if ( loadAndUpdate )
    {
        this->loadDataAndUpdate( true );

        plot->updateAxes();
        plot->updatePlotTitle();
        plot->updateConnectedEditors();

        RiuPlotMainWindow* mainPlotWindow = RiaGuiApplication::instance()->mainPlotWindow();
        mainPlotWindow->updateSummaryPlotToolBar();
    }

    if ( &m_showCurve == changedField )
    {
        // If no plot collection is found, we assume that we are inside a curve creator
        // Update the summary curve collection to make sure the curve names are updated in curve creator UI

        RimSummaryPlotCollection* plotCollection = nullptr;
        this->firstAncestorOrThisOfType( plotCollection );
        if ( !plotCollection )
        {
            RimSummaryCurveCollection* curveColl = nullptr;
            this->firstAncestorOrThisOfType( curveColl );
            if ( curveColl )
            {
                curveColl->updateConnectedEditors();
            }
        }
    }
}

//--------------------------------------------------------------------------------------------------
///
//--------------------------------------------------------------------------------------------------
RifSummaryReaderInterface* RimSummaryCurve::valuesSummaryReaderX() const
{
    if ( !m_xValuesSummaryCase() ) return nullptr;

    return m_xValuesSummaryCase()->summaryReader();
}

//--------------------------------------------------------------------------------------------------
///
//--------------------------------------------------------------------------------------------------
RifSummaryReaderInterface* RimSummaryCurve::valuesSummaryReaderY() const
{
    if ( !m_yValuesSummaryCase() ) return nullptr;

    return m_yValuesSummaryCase()->summaryReader();
}

//--------------------------------------------------------------------------------------------------
///
//--------------------------------------------------------------------------------------------------
const std::vector<time_t>& RimSummaryCurve::timeStepsX() const
{
    static std::vector<time_t> emptyVector;
    RifSummaryReaderInterface* reader = valuesSummaryReaderX();

    if ( !reader ) return emptyVector;

    RifEclipseSummaryAddress addr = m_xValuesSummaryAddress()->address();

    return reader->timeSteps( addr );
}

//--------------------------------------------------------------------------------------------------
///
//--------------------------------------------------------------------------------------------------
void RimSummaryCurve::calculateCurveInterpolationFromAddress()
{
    if ( m_yValuesSummaryAddress() )
    {
        auto address = m_yValuesSummaryAddress()->address();
        if ( address.hasAccumulatedData() )
        {
            m_curveInterpolation = RiuQwtPlotCurve::INTERPOLATION_POINT_TO_POINT;
        }
        else
        {
            m_curveInterpolation = RiuQwtPlotCurve::INTERPOLATION_STEP_LEFT;
        }
    }
}<|MERGE_RESOLUTION|>--- conflicted
+++ resolved
@@ -512,22 +512,6 @@
             {
                 if ( plot->timeAxisProperties()->timeMode() == RimSummaryTimeAxisProperties::DATE )
                 {
-<<<<<<< HEAD
-                    auto reader     = summaryCaseY()->summaryReader();
-                    auto errAddress = reader->errorAddress( summaryAddressY() );
-                    if ( errAddress.isValid() )
-                    {
-                        std::vector<double> errValues;
-                        reader->values( errAddress, &errValues );
-                        m_qwtPlotCurve->setSamplesFromTimeTAndYValues( curveTimeStepsY,
-                                                                       curveValuesY,
-                                                                       errValues,
-                                                                       isLogCurve );
-                    }
-                    else
-                    {
-                        m_qwtPlotCurve->setSamplesFromTimeTAndYValues( curveTimeStepsY, curveValuesY, isLogCurve );
-=======
                     auto reader = summaryCaseY()->summaryReader();
                     if (reader)
                     {
@@ -542,7 +526,6 @@
                         {
                             m_qwtPlotCurve->setSamplesFromTimeTAndYValues(curveTimeStepsY, curveValuesY, isLogCurve);
                         }
->>>>>>> 1cb17203
                     }
                 }
                 else
