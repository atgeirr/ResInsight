/////////////////////////////////////////////////////////////////////////////////
//
//  Copyright (C) 2011-     Statoil ASA
//  Copyright (C) 2013-     Ceetron Solutions AS
//  Copyright (C) 2011-2012 Ceetron AS
// 
//  ResInsight is free software: you can redistribute it and/or modify
//  it under the terms of the GNU General Public License as published by
//  the Free Software Foundation, either version 3 of the License, or
//  (at your option) any later version.
// 
//  ResInsight is distributed in the hope that it will be useful, but WITHOUT ANY
//  WARRANTY; without even the implied warranty of MERCHANTABILITY or
//  FITNESS FOR A PARTICULAR PURPOSE.
// 
//  See the GNU General Public License at <http://www.gnu.org/licenses/gpl.html> 
//  for more details.
//
/////////////////////////////////////////////////////////////////////////////////

#include "RimEclipseWell.h"

#include "RigSimulationWellCenterLineCalculator.h"
#include "RigSingleWellResultsData.h"

#include "RimEclipseView.h"
#include "RimEclipseWellCollection.h"
#include "RimIntersectionCollection.h"
#include "RimSimWellFractureCollection.h"

#include "RiuMainWindow.h"

#include "cvfMath.h"

CAF_PDM_SOURCE_INIT(RimEclipseWell, "Well");

//--------------------------------------------------------------------------------------------------
/// 
//--------------------------------------------------------------------------------------------------
RimEclipseWell::RimEclipseWell()
{
    CAF_PDM_InitObject("Well", ":/Well.png", "", "");

    CAF_PDM_InitFieldNoDefault(&name,           "WellName", "Name", "", "", "");

    CAF_PDM_InitField(&showWell,                "ShowWell",             true,   "Show well ", "", "", "");

    CAF_PDM_InitField(&showWellLabel,           "ShowWellLabel",        true,   "Label", "", "", "");
    CAF_PDM_InitField(&showWellHead,            "ShowWellHead",         true,   "Well head", "", "", "");
    CAF_PDM_InitField(&showWellPipe,            "ShowWellPipe",         true,   "Pipe", "", "", "");
    CAF_PDM_InitField(&showWellSpheres,         "ShowWellSpheres",      false,  "Spheres", "", "", "");

<<<<<<< HEAD
    CAF_PDM_InitField(&showWellCells,       "ShowWellCells",        true,   "Add cells to range filter", "", "", "");
    CAF_PDM_InitField(&showWellCellFence,   "ShowWellCellFence",    false,  "Use well fence", "", "", "");
    CAF_PDM_InitFieldNoDefault(&simwellFractureCollection, "FractureCollection", "Fractures", "", "", "");

    name.uiCapability()->setUiHidden(true);
    name.uiCapability()->setUiReadOnly(true);
    simwellFractureCollection.uiCapability()->setUiHidden(true);
=======
    CAF_PDM_InitField(&wellHeadScaleFactor,     "WellHeadScaleFactor",  1.0,    "Well Head Scale Factor", "", "", "");
    CAF_PDM_InitField(&pipeScaleFactor,         "WellPipeRadiusScale",  1.0,    "Pipe Scale Factor", "", "", "");
    CAF_PDM_InitField(&wellPipeColor,           "WellPipeColor",        cvf::Color3f(0.588f, 0.588f, 0.804f), "Pipe color", "", "", "");

    CAF_PDM_InitField(&showWellCells,           "ShowWellCells",        false,  "Well Cells", "", "", "");
    CAF_PDM_InitField(&showWellCellFence,       "ShowWellCellFence",    false,  "Well Cell Fence", "", "", "");
>>>>>>> 426d4293

    m_resultWellIndex = cvf::UNDEFINED_SIZE_T;

    simwellFractureCollection= new RimSimWellFractureCollection();
}

//--------------------------------------------------------------------------------------------------
/// 
//--------------------------------------------------------------------------------------------------
RimEclipseWell::~RimEclipseWell()
{
    if (simwellFractureCollection()) delete simwellFractureCollection();
}

//--------------------------------------------------------------------------------------------------
/// 
//--------------------------------------------------------------------------------------------------
caf::PdmFieldHandle* RimEclipseWell::userDescriptionField()
{
    return &name;
}

//--------------------------------------------------------------------------------------------------
/// 
//--------------------------------------------------------------------------------------------------
void RimEclipseWell::fieldChangedByUi(const caf::PdmFieldHandle* changedField, const QVariant& oldValue, const QVariant& newValue)
{
    RimEclipseView* reservoirView = nullptr;
    this->firstAncestorOrThisOfType(reservoirView);
    if (reservoirView)
    {
        if (&showWellLabel == changedField ||
            &showWellHead == changedField ||
            &showWellPipe == changedField ||
            &showWellSpheres == changedField ||
            &wellPipeColor == changedField)
        {
            reservoirView->scheduleCreateDisplayModelAndRedraw();
        }
        else if (&showWell == changedField ||
                 &showWellCells == changedField ||
                 &showWellCellFence == changedField)
             
        {
            reservoirView->scheduleGeometryRegen(VISIBLE_WELL_CELLS);
            reservoirView->scheduleCreateDisplayModelAndRedraw();
        }
        else if (   &pipeScaleFactor == changedField
                 || &wellHeadScaleFactor == changedField)
        {
            if (reservoirView)
            {
                reservoirView->schedulePipeGeometryRegen();
                reservoirView->scheduleCreateDisplayModelAndRedraw();
            }
        }
    }

    RimEclipseWellCollection* wellColl = nullptr;
    this->firstAncestorOrThisOfType(wellColl);
    if (wellColl)
    {
        wellColl->updateStateForVisibilityCheckboxes();

        RiuMainWindow::instance()->refreshDrawStyleActions();
    }
}

//--------------------------------------------------------------------------------------------------
/// 
//--------------------------------------------------------------------------------------------------
caf::PdmFieldHandle* RimEclipseWell::objectToggleField()
{
    return &showWell;
}

//--------------------------------------------------------------------------------------------------
/// 
//--------------------------------------------------------------------------------------------------
void RimEclipseWell::calculateWellPipeStaticCenterLine(std::vector< std::vector <cvf::Vec3d> >& pipeBranchesCLCoords, 
                                                       std::vector< std::vector <RigWellResultPoint> >& pipeBranchesCellIds)
{
    RigSimulationWellCenterLineCalculator::calculateWellPipeStaticCenterline(this, pipeBranchesCLCoords, pipeBranchesCellIds);
}

//--------------------------------------------------------------------------------------------------
/// 
//--------------------------------------------------------------------------------------------------
void RimEclipseWell::calculateWellPipeDynamicCenterLine(size_t timeStepIdx, 
                                                 std::vector< std::vector <cvf::Vec3d> >& pipeBranchesCLCoords, 
                                                 std::vector< std::vector <RigWellResultPoint> >& pipeBranchesCellIds)
{
    RigSimulationWellCenterLineCalculator::calculateWellPipeDynamicCenterline(this, timeStepIdx, pipeBranchesCLCoords, pipeBranchesCellIds);
}

//--------------------------------------------------------------------------------------------------
/// 
//--------------------------------------------------------------------------------------------------
bool RimEclipseWell::intersectsVisibleCells(size_t frameIndex) const
{
    if (this->wellResults() == nullptr) return false;

    if (!wellResults()->hasWellResult(frameIndex)) return false;

    RimEclipseView* m_reservoirView = nullptr;
    this->firstAncestorOrThisOfType(m_reservoirView);

    const std::vector<RivCellSetEnum>& visGridParts = m_reservoirView->visibleGridParts();
    cvf::cref<RivReservoirViewPartMgr> rvMan = m_reservoirView->reservoirGridPartManager();

    const RigWellResultFrame& wrsf = this->wellResults()->wellResultFrame(frameIndex);

    for (const RivCellSetEnum& visGridPart : visGridParts)
    {
        // First check the wellhead:

        size_t gridIndex = wrsf.m_wellHead.m_gridIndex;
        size_t gridCellIndex = wrsf.m_wellHead.m_gridCellIndex;

        if (gridIndex != cvf::UNDEFINED_SIZE_T && gridCellIndex != cvf::UNDEFINED_SIZE_T)
        {
            cvf::cref<cvf::UByteArray> cellVisibility = rvMan->cellVisibility(visGridPart, gridIndex, frameIndex);
            if (gridCellIndex < cellVisibility->size() && (*cellVisibility)[gridCellIndex])
            {
                return true;
            }
        }

        // Then check the rest of the well, with all the branches

        const std::vector<RigWellResultBranch>& wellResSegments = wrsf.m_wellResultBranches;
        for (const RigWellResultBranch& branchSegment : wellResSegments)
        {
            const std::vector<RigWellResultPoint>& wsResCells = branchSegment.m_branchResultPoints;
            for (const RigWellResultPoint& wellResultPoint : wsResCells)
            {
                if (wellResultPoint.isCell())
                {
                    gridIndex = wellResultPoint.m_gridIndex;
                    gridCellIndex = wellResultPoint.m_gridCellIndex;

                    cvf::cref<cvf::UByteArray> cellVisibility = rvMan->cellVisibility(visGridPart, gridIndex, frameIndex);
                    if (gridCellIndex < cellVisibility->size() && (*cellVisibility)[gridCellIndex])
                    {
                        return true;
                    }
                }
            }
        }
    }

    return false;
}

//--------------------------------------------------------------------------------------------------
/// 
//--------------------------------------------------------------------------------------------------
void RimEclipseWell::defineUiOrdering(QString uiConfigName, caf::PdmUiOrdering& uiOrdering)
{
    caf::PdmUiGroup* appearanceGroup = uiOrdering.addNewGroup("Visibility");
    appearanceGroup->add(&showWellLabel);
    appearanceGroup->add(&showWellHead);
    appearanceGroup->add(&showWellPipe);
    appearanceGroup->add(&showWellSpheres);
    
    caf::PdmUiGroup* sizeScalingGroup = uiOrdering.addNewGroup("Size Scaling");
    sizeScalingGroup->add(&pipeScaleFactor);
    sizeScalingGroup->add(&wellHeadScaleFactor);
    
    uiOrdering.add(&wellPipeColor);

    uiOrdering.add(&showWellCells);
    uiOrdering.add(&showWellCellFence);

    showWellCellFence.uiCapability()->setUiReadOnly(!showWellCells());

    uiOrdering.setForgetRemainingFields(true);
}

//--------------------------------------------------------------------------------------------------
/// 
//--------------------------------------------------------------------------------------------------
void RimEclipseWell::defineUiTreeOrdering(caf::PdmUiTreeOrdering& uiTreeOrdering, QString uiConfigName /*= ""*/)
{
    const RimEclipseView* reservoirView = nullptr;
    this->firstAncestorOrThisOfType(reservoirView);
    if (!reservoirView) return;

    const RimEclipseWellCollection* wellColl = nullptr;
    this->firstAncestorOrThisOfType(wellColl);
    if (!wellColl) return;

    if (wellColl->showWellsIntersectingVisibleCells() && !this->intersectsVisibleCells(static_cast<size_t>(reservoirView->currentTimeStep())))
    {
        // Mark well as read only if well is not intersecting visible cells

        this->uiCapability()->setUiReadOnly(true);
    }
    else
    {
        this->uiCapability()->setUiReadOnly(false);
    }
}

//--------------------------------------------------------------------------------------------------
/// 
//--------------------------------------------------------------------------------------------------
bool RimEclipseWell::isWellPipeVisible(size_t frameIndex) const
{
    const RimEclipseView* reservoirView = nullptr;
    this->firstAncestorOrThisOfType(reservoirView);

    if (reservoirView == nullptr) return false;
    if (this->wellResults() == nullptr) return false;

    if (frameIndex >= this->wellResults()->m_resultTimeStepIndexToWellTimeStepIndex.size())
    {
        return false;
    }

    size_t wellTimeStepIndex = this->wellResults()->m_resultTimeStepIndexToWellTimeStepIndex[frameIndex];
    if (wellTimeStepIndex == cvf::UNDEFINED_SIZE_T)
    {
        return false;
    }

    if (!reservoirView->wellCollection()->isActive())
        return false;

    if (!this->showWell())
        return false;

    if (!this->showWellPipe())
        return false;

    if (reservoirView->crossSectionCollection()->hasActiveIntersectionForSimulationWell(this))
        return true;

    if (reservoirView->wellCollection()->showWellsIntersectingVisibleCells())
    {
        return intersectsVisibleCells(frameIndex);
    }
    else
    {
        return true;
    }
}

//--------------------------------------------------------------------------------------------------
/// 
//--------------------------------------------------------------------------------------------------
bool RimEclipseWell::isWellSpheresVisible(size_t frameIndex) const
{
    const RimEclipseView* m_reservoirView = nullptr;
    this->firstAncestorOrThisOfType(m_reservoirView);

    if (m_reservoirView == nullptr) return false;
    if (this->wellResults() == nullptr) return false;

    if (frameIndex >= this->wellResults()->m_resultTimeStepIndexToWellTimeStepIndex.size())
    {
        return false;
    }

    size_t wellTimeStepIndex = this->wellResults()->m_resultTimeStepIndexToWellTimeStepIndex[frameIndex];
    if (wellTimeStepIndex == cvf::UNDEFINED_SIZE_T)
    {
        return false;
    }

    if (!m_reservoirView->wellCollection()->isActive())
        return false;

    if (!this->showWell())
        return false;

    if (!this->showWellSpheres())
        return false;

    if (m_reservoirView->crossSectionCollection()->hasActiveIntersectionForSimulationWell(this))
        return true;

    if (m_reservoirView->wellCollection()->showWellsIntersectingVisibleCells())
    {
        return intersectsVisibleCells(frameIndex);
    }
    else
    {
        return true;
    }

    CVF_ASSERT(false); // Never end here. have you added new pipe visibility modes ?

    return false;
}

//--------------------------------------------------------------------------------------------------
/// 
//--------------------------------------------------------------------------------------------------
bool RimEclipseWell::isUsingCellCenterForPipe() const
{
    const RimEclipseWellCollection* wellColl = nullptr;
    this->firstAncestorOrThisOfType(wellColl);

    return (wellColl && wellColl->wellPipeCoordType() == RimEclipseWellCollection::WELLPIPE_CELLCENTER);
}

//--------------------------------------------------------------------------------------------------
/// 
//--------------------------------------------------------------------------------------------------
void RimEclipseWell::setWellResults(RigSingleWellResultsData* wellResults, size_t resultWellIndex)
{
    m_wellResults = wellResults;
    m_resultWellIndex = resultWellIndex;
}

//--------------------------------------------------------------------------------------------------
/// 
//--------------------------------------------------------------------------------------------------
RigSingleWellResultsData* RimEclipseWell::wellResults()
{
    return m_wellResults.p();
}

//--------------------------------------------------------------------------------------------------
/// 
//--------------------------------------------------------------------------------------------------
const RigSingleWellResultsData* RimEclipseWell::wellResults() const
{
    return m_wellResults.p();
}

//--------------------------------------------------------------------------------------------------
/// 
//--------------------------------------------------------------------------------------------------
size_t RimEclipseWell::resultWellIndex() const
{
    return m_resultWellIndex;
}
<|MERGE_RESOLUTION|>--- conflicted
+++ resolved
@@ -50,22 +50,17 @@
     CAF_PDM_InitField(&showWellPipe,            "ShowWellPipe",         true,   "Pipe", "", "", "");
     CAF_PDM_InitField(&showWellSpheres,         "ShowWellSpheres",      false,  "Spheres", "", "", "");
 
-<<<<<<< HEAD
-    CAF_PDM_InitField(&showWellCells,       "ShowWellCells",        true,   "Add cells to range filter", "", "", "");
-    CAF_PDM_InitField(&showWellCellFence,   "ShowWellCellFence",    false,  "Use well fence", "", "", "");
+    CAF_PDM_InitField(&wellHeadScaleFactor,     "WellHeadScaleFactor",  1.0,    "Well Head Scale Factor", "", "", "");
+    CAF_PDM_InitField(&pipeScaleFactor,         "WellPipeRadiusScale",  1.0,    "Pipe Scale Factor", "", "", "");
+    CAF_PDM_InitField(&wellPipeColor,           "WellPipeColor",        cvf::Color3f(0.588f, 0.588f, 0.804f), "Pipe color", "", "", "");
+
+    CAF_PDM_InitField(&showWellCells,           "ShowWellCells",        false,  "Well Cells", "", "", "");
+    CAF_PDM_InitField(&showWellCellFence,       "ShowWellCellFence",    false,  "Well Cell Fence", "", "", "");
     CAF_PDM_InitFieldNoDefault(&simwellFractureCollection, "FractureCollection", "Fractures", "", "", "");
 
     name.uiCapability()->setUiHidden(true);
     name.uiCapability()->setUiReadOnly(true);
     simwellFractureCollection.uiCapability()->setUiHidden(true);
-=======
-    CAF_PDM_InitField(&wellHeadScaleFactor,     "WellHeadScaleFactor",  1.0,    "Well Head Scale Factor", "", "", "");
-    CAF_PDM_InitField(&pipeScaleFactor,         "WellPipeRadiusScale",  1.0,    "Pipe Scale Factor", "", "", "");
-    CAF_PDM_InitField(&wellPipeColor,           "WellPipeColor",        cvf::Color3f(0.588f, 0.588f, 0.804f), "Pipe color", "", "", "");
-
-    CAF_PDM_InitField(&showWellCells,           "ShowWellCells",        false,  "Well Cells", "", "", "");
-    CAF_PDM_InitField(&showWellCellFence,       "ShowWellCellFence",    false,  "Well Cell Fence", "", "", "");
->>>>>>> 426d4293
 
     m_resultWellIndex = cvf::UNDEFINED_SIZE_T;
 
