/////////////////////////////////////////////////////////////////////////////////
//
//  Copyright (C) 2011-2012 Statoil ASA, Ceetron AS
// 
//  ResInsight is free software: you can redistribute it and/or modify
//  it under the terms of the GNU General Public License as published by
//  the Free Software Foundation, either version 3 of the License, or
//  (at your option) any later version.
// 
//  ResInsight is distributed in the hope that it will be useful, but WITHOUT ANY
//  WARRANTY; without even the implied warranty of MERCHANTABILITY or
//  FITNESS FOR A PARTICULAR PURPOSE.
// 
//  See the GNU General Public License at <http://www.gnu.org/licenses/gpl.html> 
//  for more details.
//
/////////////////////////////////////////////////////////////////////////////////

#pragma once

#include <QString>

class RimDefines
{

public:
    enum ResultCatType
    {
        DYNAMIC_NATIVE,
        STATIC_NATIVE,
        GENERATED,
        INPUT_PROPERTY,
        REMOVED
    };

    enum PorosityModelType
    {
        MATRIX_MODEL,
        FRACTURE_MODEL
    };

    static QString undefinedResultName() { return "None"; }
    static QString undefinedGridFaultName() { return "Undefined grid faults"; }
    static QString combinedTransmissibilityResultName() { return "TRANSXYZ"; }
<<<<<<< HEAD
    static QString ternarySaturationResultName()        { return "TERNARY"; }
=======


    // Mock model text identifiers
    static QString mockModelBasic()                 { return "Result Mock Debug Model Simple"; }
    static QString mockModelBasicWithResults()      { return "Result Mock Debug Model With Results"; }
    static QString mockModelLargeWithResults()      { return "Result Mock Debug Model Large With Results"; }
    static QString mockModelCustomized()            { return "Result Mock Debug Model Customized"; }
    static QString mockModelBasicInputCase()        { return "Input Mock Debug Model Simple"; }

>>>>>>> 8eb040e7
};
<|MERGE_RESOLUTION|>--- conflicted
+++ resolved
@@ -42,9 +42,7 @@
     static QString undefinedResultName() { return "None"; }
     static QString undefinedGridFaultName() { return "Undefined grid faults"; }
     static QString combinedTransmissibilityResultName() { return "TRANSXYZ"; }
-<<<<<<< HEAD
     static QString ternarySaturationResultName()        { return "TERNARY"; }
-=======
 
 
     // Mock model text identifiers
@@ -54,5 +52,4 @@
     static QString mockModelCustomized()            { return "Result Mock Debug Model Customized"; }
     static QString mockModelBasicInputCase()        { return "Input Mock Debug Model Simple"; }
 
->>>>>>> 8eb040e7
 };
