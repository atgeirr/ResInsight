/////////////////////////////////////////////////////////////////////////////////
//
//  Copyright (C) 2019-     Equinor ASA
//
//  ResInsight is free software: you can redistribute it and/or modify
//  it under the terms of the GNU General Public License as published by
//  the Free Software Foundation, either version 3 of the License, or
//  (at your option) any later version.
//
//  ResInsight is distributed in the hope that it will be useful, but WITHOUT ANY
//  WARRANTY; without even the implied warranty of MERCHANTABILITY or
//  FITNESS FOR A PARTICULAR PURPOSE.
//
//  See the GNU General Public License at <http://www.gnu.org/licenses/gpl.html>
//  for more details.
//
/////////////////////////////////////////////////////////////////////////////////

#include "RicSummaryPlotFeatureImpl.h"

#include "RiaApplication.h"
#include "RiaColorTables.h"
#include "RiaDefines.h"
#include "RiaEclipseFileNameTools.h"
#include "RiaImportEclipseCaseTools.h"
#include "RiaLogging.h"
#include "RiaPreferences.h"

#include "RicCreateSummaryCaseCollectionFeature.h"
#include "RicImportGeneralDataFeature.h"
#include "RicImportSummaryCasesFeature.h"
#include "WellLogCommands/RicWellLogPlotCurveFeatureImpl.h"

#include "RifSummaryReaderInterface.h"

#include "RigCaseCellResultsData.h"
#include "RigEclipseCaseData.h"
#include "RigEclipseResultAddress.h"

#include "RimEclipseCase.h"
#include "RimEclipseCaseCollection.h"
#include "RimEclipseResultCase.h"
#include "RimEnsembleCurveSet.h"
#include "RimEnsembleCurveSetCollection.h"
#include "RimGridTimeHistoryCurve.h"
#include "RimMainPlotCollection.h"
#include "RimOilField.h"
#include "RimProject.h"
#include "RimSummaryCase.h"
#include "RimSummaryCurve.h"
#include "RimSummaryPlot.h"
#include "RimSummaryPlotCollection.h"

#include "RiuMainWindow.h"
#include "RiuPlotMainWindow.h"
#include "RiuPlotMainWindowTools.h"

#include <QFileInfo>
#include <QRegularExpression>
#include <QStringList>

//--------------------------------------------------------------------------------------------------
///
//--------------------------------------------------------------------------------------------------
RimSummaryCurve* RicSummaryPlotFeatureImpl::addDefaultCurveToPlot( RimSummaryPlot* plot, RimSummaryCase* summaryCase )
{
    if ( plot && summaryCase && summaryCase->summaryReader() )
    {
        RifEclipseSummaryAddress defaultAddressToUse;

        QString     curvesTextFilter = RiaApplication::instance()->preferences()->defaultSummaryCurvesTextFilter;
        QStringList curveFilters     = curvesTextFilter.split( ";", QString::SkipEmptyParts );

        if ( curveFilters.size() )
        {
            const std::set<RifEclipseSummaryAddress>& addrs = summaryCase->summaryReader()->allResultAddresses();

            for ( const auto& addr : addrs )
            {
                const QString& filter = curveFilters[0];
                {
                    if ( addr.isUiTextMatchingFilterText( filter ) )
                    {
                        defaultAddressToUse = addr;
                    }
                }
            }
        }

        RimSummaryCurve* newCurve = new RimSummaryCurve();

        // Use same counting as RicNewSummaryEnsembleCurveSetFeature::onActionTriggered
        cvf::Color3f curveColor = RiaColorTables::summaryCurveDefaultPaletteColors().cycledColor3f(
            plot->singleColorCurveCount() );
        newCurve->setColor( curveColor );

        plot->addCurveNoUpdate( newCurve );

        if ( summaryCase )
        {
            newCurve->setSummaryCaseY( summaryCase );
        }

        newCurve->setSummaryAddressYAndApplyInterpolation( defaultAddressToUse );

        return newCurve;
    }

    return nullptr;
}

//--------------------------------------------------------------------------------------------------
///
//--------------------------------------------------------------------------------------------------
std::vector<RimSummaryCurve*> RicSummaryPlotFeatureImpl::addDefaultCurvesToPlot( RimSummaryPlot* plot,
                                                                                 RimSummaryCase* summaryCase )
{
    QString     curvesTextFilter = RiaApplication::instance()->preferences()->defaultSummaryCurvesTextFilter;
    QStringList curveFilters     = curvesTextFilter.split( ";", QString::SkipEmptyParts );

    return addCurvesFromAddressFiltersToPlot( curveFilters, plot, summaryCase, false );
}

//--------------------------------------------------------------------------------------------------
///
//--------------------------------------------------------------------------------------------------
void RicSummaryPlotFeatureImpl::ensureAtLeastOnePlot( RimSummaryPlotCollection* summaryPlotCollection,
                                                      RimSummaryCase*           summaryCase )
{
    if ( summaryPlotCollection && summaryCase )
    {
        if ( summaryPlotCollection->summaryPlots.empty() )
        {
            createDefaultSummaryPlot( summaryCase );
        }
    }
}

//--------------------------------------------------------------------------------------------------
///
//--------------------------------------------------------------------------------------------------
void RicSummaryPlotFeatureImpl::createDefaultSummaryPlot( RimSummaryCase* summaryCase )
{
    RimSummaryPlotCollection* summaryPlotCollection =
        RiaApplication::instance()->project()->mainPlotCollection->summaryPlotCollection();

    if ( summaryPlotCollection && summaryCase &&
         !RiaApplication::instance()->preferences()->defaultSummaryCurvesTextFilter().isEmpty() )
    {
        auto plot = summaryPlotCollection->createSummaryPlotWithAutoTitle();

        std::vector<RimSummaryCurve*> curves = RicSummaryPlotFeatureImpl::addDefaultCurvesToPlot( plot, summaryCase );

        plot->applyDefaultCurveAppearances();
        plot->loadDataAndUpdate();

        summaryPlotCollection->updateConnectedEditors();

        caf::PdmObject* itemToSelect = plot;
        if ( curves.size() ) itemToSelect = curves[0];

        RiuPlotMainWindowTools::setExpanded( itemToSelect );
        RiuPlotMainWindowTools::selectAsCurrentItem( itemToSelect );
    }
}

RimSummaryCurve* createHistoryCurve( const RifEclipseSummaryAddress& addr, RimSummaryCase* summaryCasesToUse )
{
    RifEclipseSummaryAddress historyAddr = addr;
    historyAddr.setQuantityName( historyAddr.quantityName() + "H" );
    if ( summaryCasesToUse->summaryReader()->allResultAddresses().count( historyAddr ) )
    {
        RimSummaryCurve* historyCurve = new RimSummaryCurve();
        historyCurve->setSummaryCaseY( summaryCasesToUse );
        historyCurve->setSummaryAddressYAndApplyInterpolation( historyAddr );
        return historyCurve;
    }

    return nullptr;
}

//--------------------------------------------------------------------------------------------------
///
//--------------------------------------------------------------------------------------------------
std::vector<RigGridCellResultAddress> RigGridCellResultAddress::createGridCellAddressesFromFilter( const QString& text )
{
    std::vector<RigGridCellResultAddress> addresses;
    QStringList                           addressParts = text.split( ":" );

    if ( addressParts.size() > 1 )
    {
        QString resultVarName = addressParts[0];
        size_t  gridIdx       = 0;
        if ( addressParts.size() > 2 )
        {
            gridIdx = addressParts[1].toULong();
        }

        QString     ijkText      = addressParts.back();
        QStringList ijkTextParts = ijkText.split( "," );
        if ( ijkTextParts.size() == 3 )
        {
            bool   isOk  = true;
            bool   allOk = true;
            size_t i     = ijkTextParts[0].toULong( &isOk );
            allOk &= isOk;
            size_t j = ijkTextParts[1].toULong( &isOk );
            allOk &= isOk;
            size_t k = ijkTextParts[2].toULong( &isOk );
            allOk &= isOk;

            if ( allOk )
            {
                addresses.emplace_back(
                    RigGridCellResultAddress( gridIdx, i - 1, j - 1, k - 1, RigEclipseResultAddress( resultVarName ) ) );
            }
        }
    }

    return addresses;
}

//--------------------------------------------------------------------------------------------------
///
//--------------------------------------------------------------------------------------------------
std::vector<RimEclipseCase*> openEclipseCasesForCellPlotting( QStringList gridFileNames )
{
    std::vector<RimEclipseCase*> openedCases;

    RiaApplication*           app            = RiaApplication::instance();
    RimProject*               project        = app->project();
    RimEclipseCaseCollection* analysisModels = project->activeOilField()->analysisModels();
    for ( const QString& fileName : gridFileNames )
    {
        QFileInfo gridFileInfo( fileName );

        if ( !gridFileInfo.exists() ) continue;

        QString caseName = gridFileInfo.completeBaseName();

        RimEclipseResultCase* rimResultReservoir = new RimEclipseResultCase();
        rimResultReservoir->setCaseInfo( caseName, fileName );

        analysisModels->cases.push_back( rimResultReservoir );

        if ( !rimResultReservoir->openReserviorCase() )
        {
            analysisModels->removeCaseFromAllGroups( rimResultReservoir );

            delete rimResultReservoir;

            continue;
        }
        else
        {
            openedCases.push_back( rimResultReservoir );
        }
    }

    analysisModels->updateConnectedEditors();

    return openedCases;
}

//--------------------------------------------------------------------------------------------------
///
//--------------------------------------------------------------------------------------------------
void RicSummaryPlotFeatureImpl::createSummaryPlotsFromArgumentLine( const QStringList& arguments )
{
    // Split arguments in options, vectors and filenames

    QStringList options;
    QStringList allCurveAddressFilters;
    QStringList summaryFileNames;
    QStringList gridFileNames;
    QString     ensembleColoringParameter;

    std::set<QString> validOptions = {"-help", "-h", "-nl", "-s", "-n", "-e", "-c", "-cl"};

    for ( int optionIdx = 0; optionIdx < arguments.size(); ++optionIdx )
    {
        if ( arguments[optionIdx].startsWith( "-" ) )
        {
            if ( arguments[optionIdx] == "-help" )
            {
                QString text = RicSummaryPlotFeatureImpl::summaryPlotCommandLineHelpText();
                RiaApplication::instance()->showFormattedTextInMessageBoxOrConsole( text );

                return;
            }

            if ( validOptions.count( arguments[optionIdx] ) )
            {
                options.push_back( arguments[optionIdx] );

                if ( arguments[optionIdx] == "-c" || arguments[optionIdx] == "-cl" )
                {
                    optionIdx++;
                    if ( optionIdx < arguments.size() ) ensembleColoringParameter = arguments[optionIdx];
                }
            }
            else
            {
                RiaLogging::error( "The summaryplot option: \"" + arguments[optionIdx] + "\" is unknown." );
            }
        }
        else
        {
            RiaEclipseFileNameTools nameTool( arguments[optionIdx] );
            QString                 smSpecFileName = nameTool.findRelatedSummarySpecFile();
            QString                 gridFileName   = nameTool.findRelatedGridFile();

            if ( smSpecFileName != "" || gridFileName != "" )
            {
                if ( smSpecFileName != "" ) summaryFileNames.push_back( smSpecFileName );
                if ( gridFileName != "" ) gridFileNames.push_back( gridFileName );
            }
            else
            {
                allCurveAddressFilters.push_back( arguments[optionIdx] );
            }
        }
    }

    if ( allCurveAddressFilters.empty() )
    {
        RiaLogging::error( "Needs at least one vector to create a plot." );
    }

    bool hideLegend       = options.contains( "-nl" );
    bool addHistoryCurves = options.contains( "-h" );
    bool isNormalizedY    = options.contains( "-n" );
    bool isSinglePlot     = options.contains( "-s" );

    enum EnsembleColoringType
    {
        SINGLE_COLOR,
        PARAMETER,
        LOG_PARAMETER,
        NONE
    };
    EnsembleColoringType ensembleColoringStyle = NONE;
    {
        int e_pos  = options.lastIndexOf( "-e" );
        int c_pos  = options.lastIndexOf( "-c" );
        int cl_pos = options.lastIndexOf( "-cl" );

        int lastEnsembleOptionPos = -1;
        if ( e_pos > lastEnsembleOptionPos )
        {
            lastEnsembleOptionPos = e_pos;
            ensembleColoringStyle = SINGLE_COLOR;
        }
        if ( c_pos > lastEnsembleOptionPos )
        {
            lastEnsembleOptionPos = c_pos;
            ensembleColoringStyle = PARAMETER;
        }
        if ( cl_pos > lastEnsembleOptionPos )
        {
            lastEnsembleOptionPos = cl_pos;
            ensembleColoringStyle = LOG_PARAMETER;
        }
    }

    bool isEnsembleMode = ensembleColoringStyle != NONE;

    std::vector<RimSummaryCase*> summaryCasesToUse;

    if ( summaryFileNames.size() )
    {
        RicImportSummaryCasesFeature::createSummaryCasesFromFiles( summaryFileNames, &summaryCasesToUse, isEnsembleMode );
        RicImportSummaryCasesFeature::addSummaryCases( summaryCasesToUse );

        RiaApplication::instance()->setLastUsedDialogDirectory( RiaDefines::defaultDirectoryLabel(
                                                                    RiaDefines::ECLIPSE_SUMMARY_FILE ),
                                                                QFileInfo( summaryFileNames[0] ).absolutePath() );
    }

    if ( summaryCasesToUse.size() )
    {
        // Sort in summary and grid curve addresses
        QStringList gridResultAddressFilters;
        QStringList summaryAddressFilters;

        RimSummaryPlot* lastPlotCreated = nullptr;

        RimSummaryPlotCollection* sumPlotColl =
            RiaApplication::instance()->project()->mainPlotCollection()->summaryPlotCollection();

        splitAddressFiltersInGridAndSummary( summaryCasesToUse[0],
                                             allCurveAddressFilters,
                                             &summaryAddressFilters,
                                             &gridResultAddressFilters );

        if ( summaryAddressFilters.size() )
        {
            RimSummaryCaseCollection* ensemble = nullptr;

            if ( isEnsembleMode )
            {
                ensemble = RicCreateSummaryCaseCollectionFeature::groupSummaryCases( summaryCasesToUse, "Ensemble", true );
            }

            if ( isSinglePlot )
            {
                RimSummaryPlot* newPlot = sumPlotColl->createSummaryPlotWithAutoTitle();

                if ( isEnsembleMode )
                {
                    std::set<RifEclipseSummaryAddress> filteredAdressesFromCases =
                        applySummaryAddressFiltersToCases( summaryCasesToUse, summaryAddressFilters );

                    for ( const auto& addr : filteredAdressesFromCases )
                    {
                        RimEnsembleCurveSet* curveSet = new RimEnsembleCurveSet();
                        curveSet->setSummaryCaseCollection( ensemble );
                        curveSet->setSummaryAddress( addr );

                        if ( ensembleColoringStyle == PARAMETER || ensembleColoringStyle == LOG_PARAMETER )
                        {
                            curveSet->setColorMode( RimEnsembleCurveSet::BY_ENSEMBLE_PARAM );
                            curveSet->setEnsembleParameter( ensembleColoringParameter );

                            if ( ensembleColoringStyle == LOG_PARAMETER )
                            {
                                curveSet->legendConfig()->setMappingMode( RimRegularLegendConfig::LOG10_CONTINUOUS );
                            }
                        }

                        newPlot->ensembleCurveSetCollection()->addCurveSet( curveSet );

                        if ( addHistoryCurves )
                        {
                            RimSummaryCurve* historyCurve = createHistoryCurve( addr, summaryCasesToUse[0] );

                            if ( historyCurve ) newPlot->addCurveNoUpdate( historyCurve );
                        }
                    }
                }
                else
                {
                    for ( RimSummaryCase* sumCase : summaryCasesToUse )
                    {
                        RicSummaryPlotFeatureImpl::addCurvesFromAddressFiltersToPlot( summaryAddressFilters,
                                                                                      newPlot,
                                                                                      sumCase,
                                                                                      addHistoryCurves );
                        addHistoryCurves = false;
                    }
                }

                lastPlotCreated = newPlot;

                newPlot->showLegend( !hideLegend );
                newPlot->setNormalizationEnabled( isNormalizedY );

                newPlot->applyDefaultCurveAppearances();
                newPlot->loadDataAndUpdate();
            }
            else // Multiplot, one for each separate summary address
            {
                std::set<RifEclipseSummaryAddress> filteredAdressesFromCases =
                    applySummaryAddressFiltersToCases( summaryCasesToUse, summaryAddressFilters );

                for ( const auto& addr : filteredAdressesFromCases )
                {
                    std::vector<RimSummaryCurve*>     createdCurves;
                    std::vector<RimEnsembleCurveSet*> createdEnsembleCurveSets;
                    if ( isEnsembleMode )
                    {
                        RimEnsembleCurveSet* curveSet = new RimEnsembleCurveSet();

                        curveSet->setSummaryCaseCollection( ensemble );
                        curveSet->setSummaryAddress( addr );
                        if ( ensembleColoringStyle == PARAMETER || ensembleColoringStyle == LOG_PARAMETER )
                        {
                            curveSet->setColorMode( RimEnsembleCurveSet::BY_ENSEMBLE_PARAM );
                            curveSet->setEnsembleParameter( ensembleColoringParameter );
                            if ( ensembleColoringStyle == LOG_PARAMETER )
                            {
                                curveSet->legendConfig()->setMappingMode( RimRegularLegendConfig::LOG10_CONTINUOUS );
                            }
                        }
                        createdEnsembleCurveSets.push_back( curveSet );
                    }
                    else
                    {
                        for ( RimSummaryCase* sumCase : summaryCasesToUse )
                        {
                            const std::set<RifEclipseSummaryAddress>& allAddrsInCase = sumCase->summaryReader()
                                                                                           ->allResultAddresses();
                            if ( allAddrsInCase.count( addr ) )
                            {
                                RimSummaryCurve* newCurve = new RimSummaryCurve();
                                newCurve->setSummaryCaseY( sumCase );
                                newCurve->setSummaryAddressYAndApplyInterpolation( addr );
                                createdCurves.push_back( newCurve );
                            }
                        }
                    }

                    if ( addHistoryCurves )
                    {
                        RimSummaryCurve* historyCurve = createHistoryCurve( addr, summaryCasesToUse[0] );
                        if ( historyCurve ) createdCurves.push_back( historyCurve );
                    }

                    if ( createdCurves.size() || createdEnsembleCurveSets.size() )
                    {
                        RimSummaryPlot* newPlot = sumPlotColl->createSummaryPlotWithAutoTitle();

                        for ( auto curve : createdCurves )
                        {
                            newPlot->addCurveNoUpdate( curve );
                        }

                        for ( auto curveSet : createdEnsembleCurveSets )
                        {
                            newPlot->ensembleCurveSetCollection()->addCurveSet( curveSet );
                        }

                        newPlot->showLegend( !hideLegend );
                        newPlot->setNormalizationEnabled( isNormalizedY );

                        newPlot->applyDefaultCurveAppearances();
                        newPlot->loadDataAndUpdate();
                        lastPlotCreated = newPlot;
                    }
                }
            }
        }

        // Grid Cell Result vectors

        if ( gridResultAddressFilters.size() )
        {
            // Todo: Use identical grid case import if -e -c or -cl

            std::vector<RimEclipseCase*> gridCasesToPlotFrom = openEclipseCasesForCellPlotting( gridFileNames );

            if ( isSinglePlot )
            {
                std::vector<RimGridTimeHistoryCurve*> createdCurves;
                int                                   curveColorIndex = 0;
                for ( const QString& gridAddressFilter : gridResultAddressFilters )
                {
                    std::vector<RigGridCellResultAddress> cellResAddrs =
                        RigGridCellResultAddress::createGridCellAddressesFromFilter( gridAddressFilter );

                    for ( RigGridCellResultAddress cellResAddr : cellResAddrs )
                    {
                        for ( RimEclipseCase* eclCase : gridCasesToPlotFrom )
                        {
                            if ( !( eclCase->eclipseCaseData()->results( RiaDefines::MATRIX_MODEL ) &&
                                    eclCase->eclipseCaseData()
                                        ->results( RiaDefines::MATRIX_MODEL )
                                        ->resultInfo( cellResAddr.eclipseResultAddress ) ) )
                            {
                                RiaLogging::warning( "Could not find a restart result property with name: \"" +
                                                     cellResAddr.eclipseResultAddress.m_resultName + "\"" );
                                continue;
                            }

                            RimGridTimeHistoryCurve* newCurve = new RimGridTimeHistoryCurve();
                            newCurve->setFromEclipseCellAndResult( eclCase,
                                                                   cellResAddr.gridIndex,
                                                                   cellResAddr.i,
                                                                   cellResAddr.j,
                                                                   cellResAddr.k,
                                                                   cellResAddr.eclipseResultAddress );
                            newCurve->setLineThickness( 2 );
                            cvf::Color3f curveColor = RicWellLogPlotCurveFeatureImpl::curveColorFromTable(
                                curveColorIndex );
                            newCurve->setColor( curveColor );
                            if ( !isEnsembleMode ) ++curveColorIndex;

                            createdCurves.push_back( newCurve );
                        }
                        if ( isEnsembleMode ) ++curveColorIndex;
                    }
                }

                if ( createdCurves.size() )
                {
                    RimSummaryPlot* newPlot = sumPlotColl->createSummaryPlotWithAutoTitle();
                    for ( auto curve : createdCurves )
                    {
                        newPlot->addGridTimeHistoryCurve( curve );
                    }

                    newPlot->showLegend( !hideLegend );
                    newPlot->setNormalizationEnabled( isNormalizedY );
                    newPlot->loadDataAndUpdate();
                    lastPlotCreated = newPlot;
                }
            }
            else // Multiplot
            {
                int curveColorIndex = 0;

                for ( const QString& gridAddressFilter : gridResultAddressFilters )
                {
                    std::vector<RigGridCellResultAddress> cellResAddrs =
                        RigGridCellResultAddress::createGridCellAddressesFromFilter( gridAddressFilter );
                    for ( RigGridCellResultAddress cellResAddr : cellResAddrs )
                    {
                        std::vector<RimGridTimeHistoryCurve*> createdCurves;
                        for ( RimEclipseCase* eclCase : gridCasesToPlotFrom )
                        {
                            if ( !( eclCase->eclipseCaseData()->results( RiaDefines::MATRIX_MODEL ) &&
                                    eclCase->eclipseCaseData()
                                        ->results( RiaDefines::MATRIX_MODEL )
                                        ->resultInfo( cellResAddr.eclipseResultAddress ) ) )
                            {
                                RiaLogging::warning( "Could not find a restart result property with name: \"" +
                                                     cellResAddr.eclipseResultAddress.m_resultName + "\"" );
                                continue;
                            }
                            RimGridTimeHistoryCurve* newCurve = new RimGridTimeHistoryCurve();
                            newCurve->setFromEclipseCellAndResult( eclCase,
                                                                   cellResAddr.gridIndex,
                                                                   cellResAddr.i,
                                                                   cellResAddr.j,
                                                                   cellResAddr.k,
                                                                   cellResAddr.eclipseResultAddress );
                            newCurve->setLineThickness( 2 );
                            cvf::Color3f curveColor = RicWellLogPlotCurveFeatureImpl::curveColorFromTable(
                                curveColorIndex );
                            newCurve->setColor( curveColor );
                            if ( !isEnsembleMode ) ++curveColorIndex;
                            createdCurves.push_back( newCurve );
                        }

                        if ( isEnsembleMode ) ++curveColorIndex;

                        if ( createdCurves.size() )
                        {
                            RimSummaryPlot* newPlot = sumPlotColl->createSummaryPlotWithAutoTitle();
                            for ( auto newCurve : createdCurves )
                            {
                                newPlot->addGridTimeHistoryCurve( newCurve );
                            }
                            newPlot->showLegend( !hideLegend );
                            newPlot->setNormalizationEnabled( isNormalizedY );
                            newPlot->loadDataAndUpdate();
                            lastPlotCreated = newPlot;
                        }
                    }
                }
            }
        }

        if ( lastPlotCreated )
        {
            sumPlotColl->updateConnectedEditors();

            RiuPlotMainWindow* mpw = RiaGuiApplication::instance()->mainPlotWindow();
            // Needed to avoid unneccessary activation of sub windows (plots)
            // which results in population of property editor, and missing deleteLater because we are outside any event
            // loop when switching object. Results in stray widgets.
<<<<<<< HEAD
            mpw->setBlockSlotSubWindowActivated( true );
=======
            mpw->setBlockSubWindowProjectTreeSelection( true );
>>>>>>> f2eac1e2
            RiuPlotMainWindowTools::showPlotMainWindow();
            mpw->setBlockSubWindowProjectTreeSelection( false );
            RiuPlotMainWindowTools::setExpanded( lastPlotCreated );
            RiuPlotMainWindowTools::selectAsCurrentItem( lastPlotCreated );

            RiuMainWindow::instance()->close();
        }
    }
    else
    {
        RiaLogging::error( "Needs at least one summary case to create a plot." );
    }
}

//--------------------------------------------------------------------------------------------------
///
//--------------------------------------------------------------------------------------------------
void RicSummaryPlotFeatureImpl::splitAddressFiltersInGridAndSummary( RimSummaryCase*    summaryBaseCases,
                                                                     const QStringList& allCurveAddressFilters,
                                                                     QStringList*       summaryAddressFilters,
                                                                     QStringList*       gridResultAddressFilters )
{
    if ( summaryBaseCases )
    {
        const std::set<RifEclipseSummaryAddress>& addrs = summaryBaseCases->summaryReader()->allResultAddresses();
        std::vector<bool>                         usedFilters;
        std::set<RifEclipseSummaryAddress>        setToInsertFilteredAddressesIn;
        filteredSummaryAdressesFromCase( allCurveAddressFilters, addrs, &setToInsertFilteredAddressesIn, &usedFilters );

        QRegularExpression gridAddressPattern( "^[A-Z]+:[0-9]+,[0-9]+,[0-9]+$" );

        for ( int filterIdx = 0; filterIdx < allCurveAddressFilters.size(); ++filterIdx )
        {
            const QString& address = allCurveAddressFilters[filterIdx];
            if ( usedFilters[filterIdx] )
            {
                summaryAddressFilters->push_back( address );
            }
            else
            {
                if ( gridAddressPattern.match( address ).hasMatch() )
                {
                    gridResultAddressFilters->push_back( address );
                }
                else
                {
                    RiaLogging::warning( "No summary or restart vectors matched \"" + address + "\"" );
                }
            }
        }
    }
}

//--------------------------------------------------------------------------------------------------
///
//--------------------------------------------------------------------------------------------------
std::set<RifEclipseSummaryAddress>
    RicSummaryPlotFeatureImpl::applySummaryAddressFiltersToCases( const std::vector<RimSummaryCase*>& summaryCasesToUse,
                                                                  const QStringList& summaryAddressFilters )
{
    std::set<RifEclipseSummaryAddress> filteredAdressesFromCases;
    for ( RimSummaryCase* sumCase : summaryCasesToUse )
    {
        const std::set<RifEclipseSummaryAddress>& addrs = sumCase->summaryReader()->allResultAddresses();
        std::vector<bool>                         usedFilters;

        filteredSummaryAdressesFromCase( summaryAddressFilters, addrs, &filteredAdressesFromCases, &usedFilters );

        for ( size_t cfIdx = 0; cfIdx < usedFilters.size(); ++cfIdx )
        {
            if ( !usedFilters[cfIdx] )
            {
                RiaLogging::warning( "Vector filter \"" + summaryAddressFilters[static_cast<int>( cfIdx )] +
                                     "\" did not match anything in case: \"" + sumCase->caseName() + "\"" );
            }
        }
    }
    return filteredAdressesFromCases;
}

//--------------------------------------------------------------------------------------------------
///
//--------------------------------------------------------------------------------------------------
std::vector<RimSummaryCurve*> RicSummaryPlotFeatureImpl::addCurvesFromAddressFiltersToPlot(
    const QStringList& curveFilters, RimSummaryPlot* plot, RimSummaryCase* summaryCase, bool addHistoryCurves )
{
    std::vector<RimSummaryCurve*> createdCurves;

    if ( !plot ) return createdCurves;
    if ( !summaryCase || !summaryCase->summaryReader() ) return createdCurves;

    std::set<RifEclipseSummaryAddress> curveAddressesToUse;

    const std::set<RifEclipseSummaryAddress>& addrs = summaryCase->summaryReader()->allResultAddresses();
    std::vector<bool>                         usedFilters;

    filteredSummaryAdressesFromCase( curveFilters, addrs, &curveAddressesToUse, &usedFilters );

    for ( size_t cfIdx = 0; cfIdx < usedFilters.size(); ++cfIdx )
    {
        if ( !usedFilters[cfIdx] )
        {
            RiaLogging::warning( "Vector filter \"" + curveFilters[static_cast<int>( cfIdx )] +
                                 "\" did not match anything in case: \"" + summaryCase->caseName() + "\"" );
        }
    }

    if ( addHistoryCurves )
    {
        std::vector<RifEclipseSummaryAddress> historyAddressesToUse;
        for ( RifEclipseSummaryAddress historyAddr : curveAddressesToUse )
        {
            historyAddr.setQuantityName( historyAddr.quantityName() + "H" );
            if ( addrs.count( historyAddr ) )
            {
                historyAddressesToUse.push_back( historyAddr );
            }
        }
        curveAddressesToUse.insert( historyAddressesToUse.begin(), historyAddressesToUse.end() );
    }

    for ( const auto& addr : curveAddressesToUse )
    {
        RimSummaryCurve* newCurve = new RimSummaryCurve();
        plot->addCurveNoUpdate( newCurve );
        if ( summaryCase )
        {
            newCurve->setSummaryCaseY( summaryCase );
        }
        newCurve->setSummaryAddressYAndApplyInterpolation( addr );
        createdCurves.push_back( newCurve );
    }

    return createdCurves;
}

//--------------------------------------------------------------------------------------------------
///
//--------------------------------------------------------------------------------------------------
void RicSummaryPlotFeatureImpl::filteredSummaryAdressesFromCase(
    const QStringList&                        curveFilters,
    const std::set<RifEclipseSummaryAddress>& allAddressesInCase,
    std::set<RifEclipseSummaryAddress>*       setToInsertFilteredAddressesIn,
    std::vector<bool>*                        usedFilters )
{
    int curveFilterCount = curveFilters.size();

    usedFilters->clear();
    usedFilters->resize( curveFilterCount, false );

    for ( const auto& addr : allAddressesInCase )
    {
        for ( int cfIdx = 0; cfIdx < curveFilterCount; ++cfIdx )
        {
            if ( addr.isUiTextMatchingFilterText( curveFilters[cfIdx] ) )
            {
                setToInsertFilteredAddressesIn->insert( addr );
                ( *usedFilters )[cfIdx] = true;
            }
        }
    }
}

//--------------------------------------------------------------------------------------------------
///
//--------------------------------------------------------------------------------------------------
QString RicSummaryPlotFeatureImpl::summaryPlotCommandLineHelpText()
{
    // clang-format off
    QString txt =
    "The --summaryplot option has the following syntax:\n"
    "\n"
    "[<plotOptions>] <eclipsesummaryvectorfilters> [<eclipsedatafiles>]\n"
    "\n"
    "It creates one summary plot for each of the the summary vectors matched by the "
    "<eclipsesummaryvectorfilters> using all the <eclipsedatafiles> in each plot.\n"
    "The <eclipsesummaryvectorfilters> has the syntax <vectorname>[:<item>[:<subitem>[:i,j,k]]] and can be repeated.\n"
    "Wildcards can also be used, eg. \"WOPT:*\" to select the total oil production from all the wells.\n"
    "3D Grid properties from restart files can also be requested in the form <propertyname>:i,i,k.\n"
    "The <eclipsedatafiles> can be written with or without extension.\n"
    "As long as only summary vectors are requested, only the corresponding SMSPEC file will be opened for each case.\n"
    "If a grid property is requested, however (eg. SOIL:20,21,1) the corresponding EGRID and restart data will be loaded as well.\n"
    "\n"
    "The summary plot options are: \n"
    "  -help\t Show this help text and ignore the rest of the options.\n"
    "  -h\t Include history vectors. Will be read from the summary file if the vectors exist.\n"
    "    \t Only history vectors from the first summary case in the project will be included.\n"
    "  -nl\t Omit legend in plot.\n"
    "  -s\t Create only one plot including all the defined vectors and cases.\n"
    "  -n\t Scale all curves into the range 0.0-1.0. Useful when using -s.\n"
    "  -e\t Import all the cases as an ensemble, and create ensemble curves sets instead of single curves.\n"
    "  -c  <parametername>\t Same as -e, but colors the curves by the ensemble parameter <parametername> . \n"
    "  -cl <parametername>\t Same as -c, but uses logarithmic legend.\n";
    // clang-format on

    return txt;
}<|MERGE_RESOLUTION|>--- conflicted
+++ resolved
@@ -659,11 +659,7 @@
             // Needed to avoid unneccessary activation of sub windows (plots)
             // which results in population of property editor, and missing deleteLater because we are outside any event
             // loop when switching object. Results in stray widgets.
-<<<<<<< HEAD
-            mpw->setBlockSlotSubWindowActivated( true );
-=======
             mpw->setBlockSubWindowProjectTreeSelection( true );
->>>>>>> f2eac1e2
             RiuPlotMainWindowTools::showPlotMainWindow();
             mpw->setBlockSubWindowProjectTreeSelection( false );
             RiuPlotMainWindowTools::setExpanded( lastPlotCreated );
