/////////////////////////////////////////////////////////////////////////////////
//
//  Copyright (C) 2017 Statoil ASA
// 
//  ResInsight is free software: you can redistribute it and/or modify
//  it under the terms of the GNU General Public License as published by
//  the Free Software Foundation, either version 3 of the License, or
//  (at your option) any later version.
// 
//  ResInsight is distributed in the hope that it will be useful, but WITHOUT ANY
//  WARRANTY; without even the implied warranty of MERCHANTABILITY or
//  FITNESS FOR A PARTICULAR PURPOSE.
// 
//  See the GNU General Public License at <http://www.gnu.org/licenses/gpl.html> 
//  for more details.
//
/////////////////////////////////////////////////////////////////////////////////

#pragma once

#include "RifEclipseDataTableFormatter.h"

#include "RigWellLogExtractionTools.h"
#include "RigWellPathIntersectionTools.h"
#include "RigCompletionData.h"

#include "RicExportCompletionDataSettingsUi.h"

#include "cafCmdFeature.h"

#include "cvfBoundingBox.h"


class RimWellPath;
class RimEclipseCase;
class RimEclipseWell;
class RigEclipseCaseData;
class RigMainGrid;
class RigCell;
class RimFishbonesMultipleSubs;

//==================================================================================================
/// 
//==================================================================================================
struct WellSegmentLateralIntersection {
    WellSegmentLateralIntersection(int segmentNumber, int attachedSegmentNumber, size_t cellIndex, double length, double depth)
        : segmentNumber(segmentNumber),
          attachedSegmentNumber(attachedSegmentNumber),
          cellIndex(cellIndex),
          length(length),
          depth(depth),
          mainBoreCell(false)
    {}

    int                      segmentNumber;
    int                      attachedSegmentNumber;
    size_t                   cellIndex;
    bool                     mainBoreCell;
    double                   length;
    double                   depth;
    cvf::Vec3d               lengthsInCell;
};

//==================================================================================================
/// 
//==================================================================================================
struct WellSegmentLateral {
    WellSegmentLateral(size_t lateralIndex)
        : lateralIndex(lateralIndex),
          branchNumber(0)
    {}

    size_t                                      lateralIndex;
    int                                         branchNumber;
    std::vector<WellSegmentLateralIntersection> intersections;
};

//==================================================================================================
/// 
//==================================================================================================
struct WellSegmentLocation {
    WellSegmentLocation(const RimFishbonesMultipleSubs* subs, double measuredDepth, double trueVerticalDepth, size_t subIndex, int segmentNumber = -1)
        : fishbonesSubs(subs),
          measuredDepth(measuredDepth),
          trueVerticalDepth(trueVerticalDepth),
          subIndex(subIndex),
          segmentNumber(segmentNumber)
    {
    }

    const RimFishbonesMultipleSubs*       fishbonesSubs;
    double                                measuredDepth;
    double                                trueVerticalDepth;
    size_t                                subIndex;
    int                                   segmentNumber;
    int                                   icdBranchNumber;
    int                                   icdSegmentNumber;
    std::vector<WellSegmentLateral>       laterals;
};

//==================================================================================================
/// 
//==================================================================================================
struct EclipseCellIndexRange {
    size_t i;
    size_t j;
    size_t k1;
    size_t k2;
};

//==================================================================================================
/// 
//==================================================================================================
typedef std::tuple<size_t, size_t, size_t> EclipseCellIndex;

//==================================================================================================
/// 
//==================================================================================================
class RicWellPathExportCompletionDataFeature : public caf::CmdFeature
{
    CAF_CMD_HEADER_INIT;
protected:

    // Overrides
    virtual bool isCommandEnabled() override;
    virtual void onActionTriggered(bool isChecked) override;
    virtual void setupActionLook(QAction* actionToSetup) override;

    std::vector<RimWellPath*>                    selectedWellPaths();
<<<<<<< HEAD
    std::vector<RimEclipseWell*>                 selectedSimWells();
=======
    bool                                         noWellPathsSelectedDirectly();
>>>>>>> 3960c9db

public:
    static std::vector<WellSegmentLocation>      findWellSegmentLocations(const RimEclipseCase* caseToApply, const RimWellPath* wellPath);
    static std::vector<WellSegmentLocation>      findWellSegmentLocations(const RimEclipseCase* caseToApply, const RimWellPath* wellPath, const std::vector<RimFishbonesMultipleSubs*>& fishbonesSubs);

    //functions also used by RicFishbonesTransmissibilityCalculationFeatureImp
    static std::vector<size_t>                   findIntersectingCells(const RigEclipseCaseData* grid, const std::vector<cvf::Vec3d>& coords);
    static void                                  markWellPathCells(const std::vector<size_t>& wellPathCells, std::vector<WellSegmentLocation>* locations);
    static CellDirection                         calculateDirectionInCell(RimEclipseCase* eclipseCase, size_t cellIndex, const cvf::Vec3d& lengthsInCell);
    
    static double                                calculateTransmissibility(RimEclipseCase* eclipseCase, 
                                                                           const RimWellPath* wellPath, 
                                                                           const cvf::Vec3d& internalCellLengths, 
                                                                           double skinFactor, 
                                                                           double wellRadius, 
                                                                           size_t cellIndex, 
                                                                           size_t volumeScaleConstant = 1, 
                                                                           CellDirection directionForVolumeScaling = CellDirection::DIR_I);
    static double                                calculateTransmissibilityAsEclipseDoes(RimEclipseCase* eclipseCase,
                                                                                        double skinFactor,
                                                                                        double wellRadius,
                                                                                        size_t cellIndex,
                                                                                        CellDirection direction);

private:
    static RigCompletionData                     combineEclipseCellCompletions(const std::vector<RigCompletionData>& completions, 
                                                                               const RicExportCompletionDataSettingsUi& settings);
    static void                                  exportCompletions(const std::vector<RimWellPath*>& wellPaths, const std::vector<RimEclipseWell*>& simWells, const RicExportCompletionDataSettingsUi& exportSettings);
    static void                                  printCompletionsToFile(const QString& exportFolder, const QString& fileName, std::vector<RigCompletionData>& completions, RicExportCompletionDataSettingsUi::CompdatExportType exportType);
    static std::vector<RigCompletionData>        getCompletionsForWellAndCompletionType(const std::vector<RigCompletionData>& completions, const QString& wellName, RigCompletionData::CompletionType completionType);

    static void                                  generateCompdatTable(RifEclipseDataTableFormatter& formatter, const std::vector<RigCompletionData>& completionData);
    static void                                  generateWpimultTable(RifEclipseDataTableFormatter& formatter, const std::vector<RigCompletionData>& completionData);

    static std::vector<RigCompletionData>        generatePerforationsCompdatValues(const RimWellPath* wellPath, const RicExportCompletionDataSettingsUi& settings);

    static bool                                  wellSegmentLocationOrdering(const WellSegmentLocation& first, const WellSegmentLocation& second);
    static bool                                  isPointBetween(const cvf::Vec3d& pointA, const cvf::Vec3d& pointB, const cvf::Vec3d& needle);
    static void                                  calculateLateralIntersections(const RimEclipseCase* caseToApply, WellSegmentLocation* location, int* branchNum, int* segmentNum);
    static void                                  assignBranchAndSegmentNumbers(const RimEclipseCase* caseToApply, std::vector<WellSegmentLocation>* locations);

    static void                                  appendCompletionData(std::map<IJKCellIndex, std::vector<RigCompletionData> >* completionData, const std::vector<RigCompletionData>& data);

};
<|MERGE_RESOLUTION|>--- conflicted
+++ resolved
@@ -127,11 +127,9 @@
     virtual void setupActionLook(QAction* actionToSetup) override;
 
     std::vector<RimWellPath*>                    selectedWellPaths();
-<<<<<<< HEAD
     std::vector<RimEclipseWell*>                 selectedSimWells();
-=======
+
     bool                                         noWellPathsSelectedDirectly();
->>>>>>> 3960c9db
 
 public:
     static std::vector<WellSegmentLocation>      findWellSegmentLocations(const RimEclipseCase* caseToApply, const RimWellPath* wellPath);
