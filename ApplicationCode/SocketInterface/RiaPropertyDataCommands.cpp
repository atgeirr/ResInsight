--- conflicted
+++ resolved
@@ -1111,13 +1111,9 @@
         std::vector<QString> resTypeNames;
         resTypes.push_back(RiaDefines::DYNAMIC_NATIVE);
         resTypeNames.push_back("DynamicNative");
-<<<<<<< HEAD
-        resTypes.push_back(RimDefines::SOURSIMRL);
+        resTypes.push_back(RiaDefines::SOURSIMRL);
         resTypeNames.push_back("SourSimRL");
-        resTypes.push_back(RimDefines::STATIC_NATIVE );
-=======
         resTypes.push_back(RiaDefines::STATIC_NATIVE );
->>>>>>> a99eae7c
         resTypeNames.push_back("StaticNative");
         resTypes.push_back(RiaDefines::GENERATED     );
         resTypeNames.push_back("Generated");
@@ -1176,14 +1172,14 @@
 
         QString propertyName = args[2];
 
-        RifReaderInterface::PorosityModelResultType porosityModel = RifReaderInterface::MATRIX_RESULTS;
+        RiaDefines::PorosityModelType porosityModel = RiaDefines::MATRIX_MODEL;
 
         if (args.size() > 1)
         {
             QString prorosityModelString = args[3];
             if (prorosityModelString.toUpper() == "FRACTURE")
             {
-                porosityModel = RifReaderInterface::FRACTURE_RESULTS;
+                porosityModel = RiaDefines::FRACTURE_MODEL;
             }
         }
 
